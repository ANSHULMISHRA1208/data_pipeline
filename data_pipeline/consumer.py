# -*- coding: utf-8 -*-
from __future__ import absolute_import
from __future__ import unicode_literals

from time import time

from kafka.common import ConsumerTimeout
from yelp_kafka.consumer_group import KafkaConsumerGroup

from data_pipeline.base_consumer import BaseConsumer
from data_pipeline.config import get_config
from data_pipeline.message import create_from_kafka_message

logger = get_config().logger


class Consumer(BaseConsumer):
    """The Consumer uses an iterator to get messages that need to be consumed
    from Kafka.

    Args:
        consumer_name (str): See parameter `client_name` in
            :class:`data_pipeline.client.Client`.  The `consumer_name` will
            be registered with Kafka to commit offsets.
        team_name (str): See parameter `team_name` in
            :class:`data_pipeline.client.Client`.
        expected_frequency_seconds (int, ExpectedFrequency): See parameter
            `expected_frequency_seconds` in :class:`data_pipeline.client.Client`.
        topic_to_consumer_topic_state_map ({str:Optional(ConsumerTopicState)}):
            A map of topic names to ``ConsumerTopicState`` objects which
            define the offsets to start from. These objects may be `None`,
            in which case the committed kafka offset for the consumer_name is
            used. If there is no committed kafka offset for the consumer_name
            the MultiprocessingConsumer will begin from the `auto_offset_reset` offset in
            the topic.
        auto_offset_reset (str): Used for offset validation. If 'largest'
            reset the offset to the latest available message (tail). If
            'smallest' reset from the earliest (head).
        partitioner_cooldown (float): Waiting time (in seconds) for the
            consumer to acquire the partitions. See
            yelp_kafka/yelp_kafka/partitioner.py for more details
        pre_rebalance_callback: Optional callback called prior to
            topic/partition rebalancing.
            Required args, dict of partitions to offset.
        post_rebalance_callback: Optional callback called following
            topic/partition rebalancing.
            Required args, dict of partitions to offset.

    Note:
        The Consumer leverages the yelp_kafka ``KafkaConsumerGroup``.

    **Examples**:

        A simple example can be a consumer with name 'my_consumer' that
        consumes a message from multiple topics, processes it and
        commits the offset and this process continues::

            with Consumer(
                consumer_name='my_consumer',
                team_name='bam',
                expected_frequency_seconds=12345,
                topic_to_consumer_topic_state_map={
                    'topic_a': None,
                    'topic_b': None
                }
            ) as consumer:
                while True:
                    message = consumer.get_message()
                    if message is not None:
                        ... do stuff with message ...
                        consumer.commit_message(message)

        Another example can be a consumer which consumes multiple messages
        (with maximum number of messages in batch as `count`) from 2 topics
<<<<<<< HEAD
        'topic_a' and 'topic_b', processes them and commits them.::
=======
        'topic_a' and 'topic_b', processes them and commits them.
>>>>>>> bbb7ee12

            with Consumer(
                consumer_name='my_consumer',
                team_name='bam',
                expected_frequency_seconds=12345,
                topic_to_consumer_topic_state_map={'topic_a': None, 'topic_b': None}
            ) as consumer:
                while True:
                    messages = consumer.get_messages(
                        count=batch_size,
                        blocking=True,
                        timeout=batch_timeout
                    )
                    if messages:
                        ... do stuff with messages ...
                        consumer.commit_messages(messages)

<<<<<<< HEAD
    Note:
        It's recommended to retrieve messages in batches via
        `get_messages(..)`, do your work with them, and then commit them as
        a group with a single call to `commit_messages(..)`
=======
        Note:
            It's recommended to retrieve messages in batches via
            `get_messages(..)`, do your work with them, and then commit them as
            a group with a single call to `commit_messages(..)`
>>>>>>> bbb7ee12


    """

    def _start(self):
        self.consumer_group = KafkaConsumerGroup(
            topics=self.topic_to_consumer_topic_state_map.keys(),
            config=self._kafka_consumer_config
        )
        self.consumer_group.start()

    def _stop(self):
        self.consumer_group.stop()

    def get_messages(
            self,
            count,
            blocking=False,
            timeout=get_config().consumer_get_messages_timeout_default
    ):
        """ Retrieve a list of messages from the message buffer, optionally
        blocking until the requested number of messages has been retrieved.

        Warning:
            If `blocking` is True and `timeout` is None this will block until
            the requested number of messages is retrieved, potentially blocking
            forever. Please be absolutely sure this is what you are intending
            if you use these options!

        Args:
            count (int): Number of messages to retrieve
            blocking (boolean): Set to True to block while waiting for messages
                if the buffer has been depleted. Otherwise returns immediately
                if the buffer reaches depletion. Default is False.
            timeout (double): Maximum time (in seconds) to wait if blocking is
                set to True. Set to None to wait indefinitely.

        Returns:
            ([data_pipeline.message.Message]): List of Message objects with
            maximum size `count`, but may be smaller or empty depending on
            how many messages were retrieved within the timeout.
        """
        messages = []
        has_timeout = timeout is not None
        if has_timeout:
            max_time = time() + timeout
        while len(messages) < count:
            try:
                default_iter_timeout = self.consumer_group.iter_timeout
                # Converting seconds to milliseconds
                self.consumer_group.iter_timeout = timeout * 1000
                message = self.consumer_group.next()
            except ConsumerTimeout:
                break
            finally:
                self.consumer_group.iter_timeout = default_iter_timeout
            message = create_from_kafka_message(
                message.topic,
                message,
                self.force_payload_decode
            )
            self._update_topic_map(message)
            messages.append(message)
            if not blocking or (has_timeout and time() > max_time):
                break
        return messages<|MERGE_RESOLUTION|>--- conflicted
+++ resolved
@@ -15,7 +15,8 @@
 
 
 class Consumer(BaseConsumer):
-    """The Consumer uses an iterator to get messages that need to be consumed
+    """
+    The Consumer uses an iterator to get messages that need to be consumed
     from Kafka.
 
     Args:
@@ -27,86 +28,87 @@
         expected_frequency_seconds (int, ExpectedFrequency): See parameter
             `expected_frequency_seconds` in :class:`data_pipeline.client.Client`.
         topic_to_consumer_topic_state_map ({str:Optional(ConsumerTopicState)}):
-            A map of topic names to ``ConsumerTopicState`` objects which
-            define the offsets to start from. These objects may be `None`,
-            in which case the committed kafka offset for the consumer_name is
-            used. If there is no committed kafka offset for the consumer_name
-            the MultiprocessingConsumer will begin from the `auto_offset_reset` offset in
-            the topic.
-        auto_offset_reset (str): Used for offset validation. If 'largest'
-            reset the offset to the latest available message (tail). If
-            'smallest' reset from the earliest (head).
+            A map of topic names to `ConsumerTopicState` objects which
+            define the offsets to start from. The ConsumerTopicState of a topic
+            may be `None`, in which case the committed kafka offset for the
+            consumer_name is used. If there is no committed kafka offset for
+            the consumer_name the consumer will begin from the
+            `auto_offset_reset` offset in the topic.
+        auto_offset_reset (str): automatically resets the offset when there is
+            no initial offset in Zookeeper or if an offset is out of range.
+            If 'largest', reset the offset to the latest available message (tail).
+            If 'smallest' reset from the earliest (head).
         partitioner_cooldown (float): Waiting time (in seconds) for the
             consumer to acquire the partitions. See
             yelp_kafka/yelp_kafka/partitioner.py for more details
-        pre_rebalance_callback: Optional callback called prior to
-            topic/partition rebalancing.
-            Required args, dict of partitions to offset.
-        post_rebalance_callback: Optional callback called following
-            topic/partition rebalancing.
-            Required args, dict of partitions to offset.
+        pre_rebalance_callback (Optional[Callable[{str:list[int]}, None]]):
+            Optional callback which is passed a dict of topic as key and list
+            of partitions as value. This is called directly prior to the actual
+            discarding of the topics. It's important to note this may be called
+            multiple times in a single repartition, so any actions taken as a
+            result must be idempotent. You are guaranteed that no messages will
+            be consumed between this callback and the post_rebalance_callback.
+        post_rebalance_callback (Optional[Callable[{str:list[int]}, None]]):
+            Optional callback which is passed a dict of topic as key and list
+            of partitions as value which were acquired in a repartition. You
+            are guaranteed that no messages will be consumed between the
+            pre_rebalance_callback and this callback.
 
     Note:
-        The Consumer leverages the yelp_kafka ``KafkaConsumerGroup``.
+        The Consumer leverages the yelp_kafka `KafkaConsumerGroup`.
 
     **Examples**:
 
-        A simple example can be a consumer with name 'my_consumer' that
-        consumes a message from multiple topics, processes it and
-        commits the offset and this process continues::
+    A simple example can be a consumer with name 'my_consumer' that
+    consumes a message from multiple topics, processes it and
+    commits the offset and this process continues::
 
-            with Consumer(
-                consumer_name='my_consumer',
-                team_name='bam',
-                expected_frequency_seconds=12345,
-                topic_to_consumer_topic_state_map={
-                    'topic_a': None,
-                    'topic_b': None
-                }
-            ) as consumer:
-                while True:
-                    message = consumer.get_message()
-                    if message is not None:
-                        ... do stuff with message ...
-                        consumer.commit_message(message)
+        with Consumer(
+            consumer_name='my_consumer',
+            team_name='bam',
+            expected_frequency_seconds=12345,
+            topic_to_consumer_topic_state_map={
+                'topic_a': None,
+                'topic_b': None
+            }
+        ) as consumer:
+            while True:
+                message = consumer.get_message()
+                if message is not None:
+                    ... do stuff with message ...
+                    consumer.commit_message(message)
 
-        Another example can be a consumer which consumes multiple messages
-        (with maximum number of messages in batch as `count`) from 2 topics
-<<<<<<< HEAD
-        'topic_a' and 'topic_b', processes them and commits them.::
-=======
-        'topic_a' and 'topic_b', processes them and commits them.
->>>>>>> bbb7ee12
+    Note:
+        Recommended to avoid calling `commit_message(message)` after every
+        message, as it is relatively expensive.
 
-            with Consumer(
-                consumer_name='my_consumer',
-                team_name='bam',
-                expected_frequency_seconds=12345,
-                topic_to_consumer_topic_state_map={'topic_a': None, 'topic_b': None}
-            ) as consumer:
-                while True:
-                    messages = consumer.get_messages(
-                        count=batch_size,
-                        blocking=True,
-                        timeout=batch_timeout
-                    )
-                    if messages:
-                        ... do stuff with messages ...
-                        consumer.commit_messages(messages)
+    Another example can be a consumer which consumes multiple messages
+    (with maximum number of messages in batch as `count`) from 2 topics
+    'topic_a' and 'topic_b', processes them and commits them::
 
-<<<<<<< HEAD
+        with Consumer(
+            consumer_name='my_consumer',
+            team_name='bam',
+            expected_frequency_seconds=12345,
+            topic_to_consumer_topic_state_map={
+                'topic_a': None,
+                'topic_b': None
+            }
+        ) as consumer:
+            while True:
+                messages = consumer.get_messages(
+                    count=batch_size,
+                    blocking=True,
+                    timeout=batch_timeout
+                )
+                if messages:
+                    ... do stuff with messages ...
+                    consumer.commit_messages(messages)
+
     Note:
         It's recommended to retrieve messages in batches via
         `get_messages(..)`, do your work with them, and then commit them as
         a group with a single call to `commit_messages(..)`
-=======
-        Note:
-            It's recommended to retrieve messages in batches via
-            `get_messages(..)`, do your work with them, and then commit them as
-            a group with a single call to `commit_messages(..)`
->>>>>>> bbb7ee12
-
-
     """
 
     def _start(self):
