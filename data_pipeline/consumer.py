# -*- coding: utf-8 -*-
from __future__ import absolute_import
from __future__ import unicode_literals

from time import time

from kafka.common import ConsumerTimeout
from yelp_kafka.consumer_group import KafkaConsumerGroup

from data_pipeline.base_consumer import BaseConsumer
from data_pipeline.config import get_config
<<<<<<< HEAD
from data_pipeline.message import Message
from data_pipeline.schema_cache import get_schematizer_client
=======
from data_pipeline.message import create_from_kafka_message
>>>>>>> 58272bfa


logger = get_config().logger


class Consumer(BaseConsumer):
    """The Consumer uses an iterator to get messages that need to be consumed
    from Kafka.

    Note:
        The Consumer leverages the yelp_kafka ``KafkaConsumerGroup``.

    Example:
        with Consumer(
            consumer_name='my_consumer',
            topic_to_consumer_topic_state_map={'topic_a': None, 'topic_b': None}
        ) as consumer:
            while True:
                message = consumer.get_message()
                if message is not None:
                    ... do stuff with message ...
                    consumer.commit_message(message)
    """

    def _start(self):
        self.consumer_group = KafkaConsumerGroup(
            topics=self.topic_to_consumer_topic_state_map.keys(),
            config=self._kafka_consumer_config
        )
        self.consumer_group.start()

    def _stop(self):
        self.consumer_group.stop()

    def get_messages(
            self,
            count,
            blocking=False,
            timeout=get_config().consumer_get_messages_timeout_default
    ):
        messages = []
        has_timeout = timeout is not None
        if has_timeout:
            max_time = time() + timeout
        while len(messages) < count:
            try:
                default_iter_timeout = self.consumer_group.iter_timeout
                self.consumer_group.iter_timeout = timeout
                message = self.consumer_group.next()
            except ConsumerTimeout:
                break
            finally:
                self.consumer_group.iter_timeout = default_iter_timeout
            message = create_from_kafka_message(
                message.topic,
                message,
                self.force_payload_decode
            )
<<<<<<< HEAD

    @property
    def _kafka_consumer_config(self):
        """ The ``KafkaConsumerConfig`` for the Consumer.

        Notes:
            This is not a ``@cached_property`` since there is the possibility
            that the cluster_config could change during runtime and users could
            leverage this for responding to topology changes.

            ``auto_commit`` is set to False to ensure clients can determine when
            they want their topic offsets committed via commit_messages(..)
        """
        return KafkaConsumerConfig(
            group_id=self.client_name,
            cluster=get_config().cluster_config,
            auto_offset_reset=self.auto_offset_reset,
            auto_commit=False,
            partitioner_cooldown=self.partitioner_cooldown
        )

    def refresh_new_topics(
        self,
        topic_filter=None,
        before_refresh_handler=None
    ):
        """
        Get newly created topics that match given criteria and refresh internal
        topic state maps for these new topics.

        Args:
            topic_filter (Optional[TopicFilter]): criteria to filter newly
                created topics.
            before_refresh_handler (Optional[Callable[[List[schema_cache.Topic]], Any]]):
                function that performs custom logic before the consumer resets
                topics.  The function will take a list of new topics filtered
                by the given filter and currently not in the topic state map.
                The return value of the function is ignored.

        Returns:
            [schema_cache.Topic]: A list of new topics.
        """
        new_topics = self._get_new_topics(topic_filter)

        new_topics = [topic for topic in new_topics
                      if topic.name not in self.topic_to_consumer_topic_state_map]

        if before_refresh_handler:
            before_refresh_handler(new_topics)

        if new_topics:
            self.stop()
            self._update_new_topic_state_map(new_topics)
            self.start()

        return new_topics

    def _get_new_topics(self, topic_filter):
        schematizer_client = get_schematizer_client()
        new_topics = schematizer_client.get_topics_by_criteria(
            namespace_name=topic_filter.namespace_name,
            source_name=topic_filter.source_name,
            created_after=topic_filter.created_after
        )
        if topic_filter.filter_func:
            new_topics = topic_filter.filter_func(new_topics)
        return new_topics

    def _update_new_topic_state_map(self, new_topics):
        for new_topic in new_topics:
            self.topic_to_consumer_topic_state_map[new_topic.name] = None


class TopicFilter(object):
    """Criteria to filter topics.

    Args:
        namespace_name (Optional[str]): filter topics by their namespace name.
        source_name (Optional[str]): filter topics by their source name. Note
            that same source name may appear in multiple namespaces.
        created_after (Optional[int]): get topics created after this timestamp.
            The topics created at the same timestamp are included as well.
        filter_func (Optional[function]): function that performs custom logic
            to filter topics.  The input of this function will be a list of
            `schema_cache.Topic` already filtered by specified namespace,
            source, and/or created_after timestamp.  This function should
            return a list of filtered `schema_cache.Topic`.
    """

    def __init__(
        self,
        namespace_name=None,
        source_name=None,
        created_after=None,
        filter_func=None
    ):
        self.namespace_name = namespace_name
        self.source_name = source_name
        self.created_after = created_after
        self.filter_func = filter_func
=======
            self._update_topic_map(message)
            messages.append(message)
            if not blocking or (has_timeout and time() > max_time):
                break
        return messages
>>>>>>> 58272bfa
<|MERGE_RESOLUTION|>--- conflicted
+++ resolved
@@ -9,12 +9,7 @@
 
 from data_pipeline.base_consumer import BaseConsumer
 from data_pipeline.config import get_config
-<<<<<<< HEAD
-from data_pipeline.message import Message
-from data_pipeline.schema_cache import get_schematizer_client
-=======
 from data_pipeline.message import create_from_kafka_message
->>>>>>> 58272bfa
 
 
 logger = get_config().logger
@@ -73,111 +68,8 @@
                 message,
                 self.force_payload_decode
             )
-<<<<<<< HEAD
-
-    @property
-    def _kafka_consumer_config(self):
-        """ The ``KafkaConsumerConfig`` for the Consumer.
-
-        Notes:
-            This is not a ``@cached_property`` since there is the possibility
-            that the cluster_config could change during runtime and users could
-            leverage this for responding to topology changes.
-
-            ``auto_commit`` is set to False to ensure clients can determine when
-            they want their topic offsets committed via commit_messages(..)
-        """
-        return KafkaConsumerConfig(
-            group_id=self.client_name,
-            cluster=get_config().cluster_config,
-            auto_offset_reset=self.auto_offset_reset,
-            auto_commit=False,
-            partitioner_cooldown=self.partitioner_cooldown
-        )
-
-    def refresh_new_topics(
-        self,
-        topic_filter=None,
-        before_refresh_handler=None
-    ):
-        """
-        Get newly created topics that match given criteria and refresh internal
-        topic state maps for these new topics.
-
-        Args:
-            topic_filter (Optional[TopicFilter]): criteria to filter newly
-                created topics.
-            before_refresh_handler (Optional[Callable[[List[schema_cache.Topic]], Any]]):
-                function that performs custom logic before the consumer resets
-                topics.  The function will take a list of new topics filtered
-                by the given filter and currently not in the topic state map.
-                The return value of the function is ignored.
-
-        Returns:
-            [schema_cache.Topic]: A list of new topics.
-        """
-        new_topics = self._get_new_topics(topic_filter)
-
-        new_topics = [topic for topic in new_topics
-                      if topic.name not in self.topic_to_consumer_topic_state_map]
-
-        if before_refresh_handler:
-            before_refresh_handler(new_topics)
-
-        if new_topics:
-            self.stop()
-            self._update_new_topic_state_map(new_topics)
-            self.start()
-
-        return new_topics
-
-    def _get_new_topics(self, topic_filter):
-        schematizer_client = get_schematizer_client()
-        new_topics = schematizer_client.get_topics_by_criteria(
-            namespace_name=topic_filter.namespace_name,
-            source_name=topic_filter.source_name,
-            created_after=topic_filter.created_after
-        )
-        if topic_filter.filter_func:
-            new_topics = topic_filter.filter_func(new_topics)
-        return new_topics
-
-    def _update_new_topic_state_map(self, new_topics):
-        for new_topic in new_topics:
-            self.topic_to_consumer_topic_state_map[new_topic.name] = None
-
-
-class TopicFilter(object):
-    """Criteria to filter topics.
-
-    Args:
-        namespace_name (Optional[str]): filter topics by their namespace name.
-        source_name (Optional[str]): filter topics by their source name. Note
-            that same source name may appear in multiple namespaces.
-        created_after (Optional[int]): get topics created after this timestamp.
-            The topics created at the same timestamp are included as well.
-        filter_func (Optional[function]): function that performs custom logic
-            to filter topics.  The input of this function will be a list of
-            `schema_cache.Topic` already filtered by specified namespace,
-            source, and/or created_after timestamp.  This function should
-            return a list of filtered `schema_cache.Topic`.
-    """
-
-    def __init__(
-        self,
-        namespace_name=None,
-        source_name=None,
-        created_after=None,
-        filter_func=None
-    ):
-        self.namespace_name = namespace_name
-        self.source_name = source_name
-        self.created_after = created_after
-        self.filter_func = filter_func
-=======
             self._update_topic_map(message)
             messages.append(message)
             if not blocking or (has_timeout and time() > max_time):
                 break
-        return messages
->>>>>>> 58272bfa
+        return messages