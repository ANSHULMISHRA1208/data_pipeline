# -*- coding: utf-8 -*-
from __future__ import absolute_import
from __future__ import unicode_literals

import os
import re
import signal
import time
from datetime import datetime
from optparse import OptionGroup

from yelp_batch import Batch
from yelp_batch import batch_command_line_options
from yelp_batch import batch_configure
from yelp_batch._db import BatchDBMixin
from yelp_conn.connection_set import ConnectionDef
from yelp_conn.connection_set import ConnectionSet
from yelp_conn.sqlatxn import TransactionManager
from yelp_conn.topology import ConnectionSetConfig
from yelp_conn.topology import TopologyFile
from yelp_lib.classutil import cached_property
from yelp_servlib.config_util import load_default_config

from data_pipeline.schematizer_clientlib.schematizer import get_schematizer


class FullRefreshRunner(Batch, BatchDBMixin):
    """The FullRefreshManager spawns off a child process which executes this
    batch to copy rows from the source table into a black hole table.

    Args:
        refresh_id (int): Identifies the refresh to be executed.
        cluster (str): The cluster name of the table to be refreshed.
        database (str): The database name that the table belongs to.
        ro_replica (str): The ro replica connection name for this cluster.
        rw_replica (str): The rw replica connection name for this cluster.
        config_path (str): Path to the config file containing information
            to initialize yelp_conn.
        table_name (str): Name of the table to be refreshed.
        offset (int): The row number to start the refresh from.
        batch_size (int): The number of rows to refresh per batch.
        primary (str): The column name for the primary column of the table.
        where_clause (str): The where clause that must be satisfied by the
            rows being refreshed.
        dry_run (bool): Set to True to execute a dry refresh run.
        avg_rows_per_second_cap (int): Number of rows we want to complete per second (sleeps in between batches to enforce)
    """
    notify_emails = ['bam+batch@yelp.com']
    is_readonly_batch = False
<<<<<<< HEAD
    DEFAULT_TOPOLOGY_PATH = "/nail/srv/configs/topology.yaml"

    def __init__(
        self,
        refresh_id=None,
        cluster=None,
        database=None,
        config_path=None,
        table_name=None,
        offset=None,
        batch_size=None,
        primary=None,
        where_clause=None,
        dry_run=False,
        avg_rows_per_second_cap=None
    ):
        super(FullRefreshRunner, self).__init__()
        self.refresh_id = refresh_id
        self.config_path = config_path
        self._connection_set = None
        # Case where the RefreshManager is running the refresh.
        if self.refresh_id is not None:
            self.topology_path = self.DEFAULT_TOPOLOGY_PATH
            signal.signal(signal.SIGTERM, self.handle_terminate)
            signal.signal(signal.SIGINT, self.handle_interupt)
            self.db_name = cluster
            self.database = database
            if not self.database:
                raise ValueError("--database must be specified")
            self.table_name = table_name
            self.temp_table = '{table}_data_pipeline_refresh'.format(
                table=self.table_name
            )
            self.processed_row_count = offset
            self.batch_size = batch_size
            if self.batch_size <= 0:
                raise ValueError("Batch size should be greater than 0")
            self.primary_key = primary
            self.where_clause = where_clause
            self.dry_run = dry_run
            self.avg_rows_per_second_cap = avg_rows_per_second_cap
            self.config_path = config_path
            self.schematizer = get_schematizer()
=======
    DEFAULT_AVG_ROWS_PER_SECOND_CAP = 50
>>>>>>> c1fb1f68

    @batch_command_line_options
    def define_options(self, option_parser):
        opt_group = OptionGroup(option_parser, 'Full Refresh Runner Options')
        opt_group.add_option(
            '--cluster',
            dest='cluster',
            default='refresh_primary',
            help='Required: Specifies table cluster (default: %default).'
        )
        opt_group.add_option(
            '--database',
            dest='database',
            help='Specify the database to switch to after connecting to the '
                 'cluster.'
        )
        opt_group.add_option(
            '--table-name',
            dest='table_name',
            help='Required: Name of table to be refreshed.'
        )
        opt_group.add_option(
            '--batch-size',
            dest='batch_size',
            type='int',
            default=200,
            help='Number of rows to process between commits '
                 '(default: %default).'
        )
        opt_group.add_option(
            '--primary',
            dest='primary',
            help='Required: Comma separated string of primary key column names'
        )
        opt_group.add_option(
            '--dry-run',
            action="store_true",
            dest='dry_run',
            default=False
        )
        opt_group.add_option(
            '--config-path',
            dest='config_path',
            help='Required: Config file path for FullRefreshRunner '
                 '(default: %default)',
            default='/nail/srv/configs/data_pipeline_tools.yaml'
        )
        opt_group.add_option(
            '--topology-path',
            dest='topology_path',
            help='Path to the topology.yaml file.'
                 '(default: %default)',
            default=self.DEFAULT_TOPOLOGY_PATH
        )
        opt_group.add_option(
            '--where',
            dest='where_clause',
            default=None,
            help='Custom WHERE clause to specify which rows to refresh '
                 'Note: This option takes everything that would come '
                 'after the WHERE in a sql statement. '
                 'e.g: --where="country=\'CA\' AND city=\'Waterloo\'"'
        )
        opt_group.add_option(
            '--no-start-up-replication-wait',
            dest='wait_for_replication_on_startup',
            action='store_false',
            default=True,
            help='On startup, do not wait for replication to catch up to the '
                 'time batch was started (default: %default).'
        )
        opt_group.add_option(
            '--avg-rows-per-second-cap',
            help='Caps the throughput per second. Important since without any control for this '
                 'the batch can cause signifigant pipeline delays'
                 '(default: %default)',
            type='int',
            default=self.DEFAULT_AVG_ROWS_PER_SECOND_CAP
        )
        return opt_group

    @batch_configure
    def _init_global_state(self):
<<<<<<< HEAD
        if not self.config_path:
            self.config_path = self.options.config_path
        load_default_config(self.config_path)
=======
        load_default_config(self.options.config_path)
        if self.options.batch_size <= 0:
            raise ValueError("Batch size should be greater than 0")
        self.db_name = self.options.cluster
        self.database = self.options.database
        if not self.database:
            raise ValueError("--database must be specified")
        self.avg_rows_per_second_cap = self.options.avg_rows_per_second_cap
        if self.avg_rows_per_second_cap <= 0:
            raise ValueError("--avg-rows-per-second-cap should be greater than 0")
        self.table_name = self.options.table_name
        self.temp_table = '{table}_data_pipeline_refresh'.format(
            table=self.table_name
        )
        self.process_row_start_time = time.time()
        self.primary_key = self.options.primary
        self.processed_row_count = 0
        self.where_clause = self.options.where_clause
>>>>>>> c1fb1f68
        self._connection_set = None
        # Case where refresh batch is run independently.
        if self.refresh_id is None:
            if self.options.batch_size <= 0:
                raise ValueError("Batch size should be greater than 0")
            self.db_name = self.options.cluster
            self.database = self.options.database
            if not self.database:
                raise ValueError("--database must be specified")
            self.avg_rows_per_second_cap = self.options.avg_rows_per_second_cap
            if self.avg_rows_per_second_cap is not None and self.avg_rows_per_second_cap <= 0:
                raise ValueError("--avg-rows-per-second-cap should be greater than 0")
            self.table_name = self.options.table_name
            self.temp_table = '{table}_data_pipeline_refresh'.format(
                table=self.table_name
            )
            self.process_row_start_time = time.time()
            self.processed_row_count = 0
            self.batch_size = self.options.batch_size
            if self.batch_size <= 0:
                raise ValueError("Batch size should be greater than 0")
            self.primary_key = self.options.primary
            self.where_clause = self.options.where_clause
            self.dry_run = self.options.dry_run
            self.topology_path = self.options.topology_path

    def setup_connections(self):
        """Creates connections to the mySQL database.

        Builds a connection set to the cluster of the table that
         you are refreshing.

        This is overriding BatchDBMixin because we want to get connections
        based on the cluster instead of by replica names.
        TransactionManager also takes a custom connection_set_getter
         function which gets a connection set by cluster and topology file.
        """
        self._txn_mgr = TransactionManager(
            cluster_name=self.db_name,
            ro_replica_name=self.db_name,
            rw_replica_name=self.db_name,
            connection_set_getter=self.get_connection_set_from_cluster
        )

    @cached_property
    def total_row_count(self):
        with self.read_session() as session:
            self._use_db(session)
            query = self.build_select('COUNT(*)')
            value = self._execute_query(session, query).scalar()
            session.rollback()
            return value if value is not None else 0

    def build_select(
        self,
        select_item,
        order_col=None,
        offset=None,
        size=None
    ):
        base_query = 'SELECT {col} FROM {origin}'.format(
            col=select_item,
            origin=self.table_name
        )
        if self.where_clause is not None:
            base_query += ' WHERE {clause}'.format(clause=self.where_clause)
        if order_col is not None:
            base_query += ' ORDER BY {order}'.format(order=order_col)
        if offset is not None and size is not None:
            base_query += ' LIMIT {offset}, {size}'.format(
                offset=offset,
                size=size
            )
        return base_query

    def _wait_for_replication(self):
        """Lets first wait for ro_conn replication to catch up with the
        batch start time.
        """
        self.log.info(
            "Waiting for ro_conn replication to catch up with start time "
            "{start_time}".format(
                start_time=datetime.fromtimestamp(self.starttime)
            )
        )
        with self.ro_conn() as ro_conn:
            self.wait_for_replication_until(self.starttime, ro_conn)

    def create_table_from_src_table(self, session):
        show_create_statement = 'SHOW CREATE TABLE {table_name}'.format(
            table_name=self.table_name
        )
        original_query = self._execute_query(
            session,
            show_create_statement
        ).fetchone()[1]
        max_replacements = 1
        refresh_table_create_query = original_query.replace(
            self.table_name,
            self.temp_table,
            max_replacements
        )
        # Substitute original engine with Blackhole engine
        refresh_table_create_query = re.sub(
            'ENGINE=[^\s]*',
            'ENGINE=BLACKHOLE',
            refresh_table_create_query
        )
        self.log.info("New blackhole table query: {query}".format(
            query=refresh_table_create_query
        ))
        self._execute_query(session, refresh_table_create_query)

    def _after_processing_rows(self, session, count):
        """Commits changes and makes sure replication and throughput cap
        catches up before moving on.
        """
        self._commit(session)

        # This code may seem counter-intuitive, but it's actually correct.
        # Tables shouldn't be unlocked until after the data changes have either
        # been committed or rolled back.  Committing or rolling back, does not,
        # however, unlock the locked tables.  The tables must be unlocked before
        # throttling to replication because failing to unlock them won't allow
        # replication to proceed, preventing replication from ever catching up.
        # session.commit() is called instead of _commit, since unlock tables
        # should be issued regardless of dry_run mode - it's necessary here
        # because sqlalchemy won't send the statement to MySQL without it.
        self._execute_query(session, 'UNLOCK TABLES')
        session.commit()

        with self.rw_conn() as rw_conn:
            self.throttle_to_replication(rw_conn)

        self._wait_for_throughput(count)

    def _wait_for_throughput(self, count):
        """Used to cap throughput when given the --avg-rows-per-second-cap flag.
        Sleeps for a certain amount of time based on elapsed time to process row, the number of rows processed (count)
        and the given cap so that the flag is enforced"""
        process_row_end_time = time.time()
        elapsed_time = process_row_end_time - self.process_row_start_time
        desired_elapsed_time = 1.0 / self.avg_rows_per_second_cap * count
        time_to_wait = max(desired_elapsed_time - elapsed_time, 0.0)
        self.log.info("Waiting for {} seconds to enforce avg throughput cap".format(time_to_wait))
        time.sleep(time_to_wait)

    def initial_action(self):
        self._wait_for_replication()
        with self.write_session() as session:
            if self.refresh_id:
                self.schematizer.update_refresh(
                    self.refresh_id,
                    "IN_PROGRESS",
                    self.processed_row_count
                )
            self._use_db(session)
            self.create_table_from_src_table(session)
            self._commit(session)

    def _use_db(self, session):
        self._execute_query(
            session,
            "USE {database}".format(database=self.database)
        )

    def _commit(self, session):
        """Commits unless in dry_run mode, otherwise rolls back"""
        if self.dry_run:
            self.log.info("Executing rollback in dry-run mode")
            session.rollback()
        else:
            session.commit()

    def final_action(self):
        with self.write_session() as session:
            self._use_db(session)
            query = 'DROP TABLE IF EXISTS {temp_table}'.format(
                temp_table=self.temp_table
            )
            self._execute_query(session, query)
            self.log.info("Dropped table: {table}".format(table=self.temp_table))
            self._commit(session)

    def setup_transaction(self, session):
        self._use_db(session)
        self._execute_query(
            session,
            'LOCK TABLES {table} WRITE, {temp} WRITE'.format(
                table=self.table_name,
                temp=self.temp_table
            )
        )

    def count_inserted(self, session, offset):
        select_query = self.build_select(
            '*',
            self.primary_key,
            offset,
            self.batch_size
        )
        query = 'SELECT COUNT(*) FROM ({query}) AS T'.format(
            query=select_query
        )
        inserted_rows = self._execute_query(session, query)
        return inserted_rows.scalar()

    def insert_batch(self, session, offset):
        insert_query = 'INSERT INTO {temp} '.format(temp=self.temp_table)
        select_query = self.build_select(
            '*',
            self.primary_key,
            offset,
            self.batch_size
        )
        insert_query += select_query
        self._execute_query(session, insert_query)

    def process_table(self):
        self.log.info(
            "Total rows to be processed: {row_count}".format(
                row_count=self.total_row_count
            )
        )
        offset = 0
        count = self.batch_size
        while count >= self.batch_size:
            self.process_row_start_time = time.time()
            with self.write_session() as session:
                self.setup_transaction(session)
                count = self.count_inserted(session, offset)
                self.insert_batch(session, offset)
                self._after_processing_rows(session, count)
            offset += count
            self.processed_row_count += count

        if self.refresh_id:
            self.schematizer.update_refresh(self.refresh_id, 'SUCCESS', 0)

    def log_info(self):
        elapsed_time = time.time() - self.starttime
        self.log.info(
            "Processed {row_count} row(s) in {elapsed_time}".format(
                row_count=self.processed_row_count,
                elapsed_time=elapsed_time
            )
        )

    def handle_interupt(self, signal, frame):
        self.schematizer.update_refresh(
            self.refresh_id,
            'FAILED',
            self.processed_row_count
        )
        os._exit(1)

    def handle_terminate(self, signal, frame):
        self.schematizer.update_refresh(
            self.refresh_id,
            'PAUSED',
            self.processed_row_count
        )
        os._exit(1)

    def run(self):
        try:
            self.initial_action()
            self.process_table()
            self.log_info()
        except SystemExit:
            pass
        except Exception:
            if self.refresh_id:
                self.schematizer.update_refresh(
                    self.refresh_id,
                    'FAILED',
                    self.processed_row_count
                )
            # Sends an email containing the exception encountered.
            self._email_exception_in_exception_context()
            os._exit(1)
        finally:
            self.final_action()

    def get_connection_set_from_cluster(self, cluster):
        """Given a cluster name, returns a connection to that cluster.
        """
        if self._connection_set:
            return self._connection_set
        topology = TopologyFile.new_from_file(self.topology_path)
        conn_defs = self._get_conn_defs(topology, cluster)
        conn_config = ConnectionSetConfig(cluster, conn_defs, read_only=False)
        self._connection_set = ConnectionSet.from_config(conn_config)
        return self._connection_set

    def _get_conn_defs(self, topology, cluster):
        replica_level = 'master'
        connection_cluster = topology.topologies[cluster, replica_level]
        conn_def = ConnectionDef(
            cluster,
            replica_level,
            auto_commit=False,
            database=connection_cluster.database
        )
        return {cluster: (conn_def, connection_cluster)}

    def _execute_query(self, session, query):
        self.log.debug("Executing query: {query}".format(query=query))
        return session.execute(query)


if __name__ == '__main__':
    FullRefreshRunner().start()<|MERGE_RESOLUTION|>--- conflicted
+++ resolved
@@ -47,8 +47,8 @@
     """
     notify_emails = ['bam+batch@yelp.com']
     is_readonly_batch = False
-<<<<<<< HEAD
     DEFAULT_TOPOLOGY_PATH = "/nail/srv/configs/topology.yaml"
+    DEFAULT_AVG_ROWS_PER_SECOND_CAP = 50
 
     def __init__(
         self,
@@ -89,11 +89,10 @@
             self.where_clause = where_clause
             self.dry_run = dry_run
             self.avg_rows_per_second_cap = avg_rows_per_second_cap
+            if self.avg_rows_per_second_cap is None:
+                self.avg_rows_per_second_cap = self.DEFAULT_AVG_ROWS_PER_SECOND_CAP
             self.config_path = config_path
             self.schematizer = get_schematizer()
-=======
-    DEFAULT_AVG_ROWS_PER_SECOND_CAP = 50
->>>>>>> c1fb1f68
 
     @batch_command_line_options
     def define_options(self, option_parser):
@@ -177,12 +176,9 @@
 
     @batch_configure
     def _init_global_state(self):
-<<<<<<< HEAD
         if not self.config_path:
             self.config_path = self.options.config_path
         load_default_config(self.config_path)
-=======
-        load_default_config(self.options.config_path)
         if self.options.batch_size <= 0:
             raise ValueError("Batch size should be greater than 0")
         self.db_name = self.options.cluster
@@ -200,7 +196,6 @@
         self.primary_key = self.options.primary
         self.processed_row_count = 0
         self.where_clause = self.options.where_clause
->>>>>>> c1fb1f68
         self._connection_set = None
         # Case where refresh batch is run independently.
         if self.refresh_id is None:
