--- conflicted
+++ resolved
@@ -54,13 +54,15 @@
 
     @property
     def schematizer_port(self):
-        return 49256
+        """Port for the schematizer as an int.
+
+        If :meth:`load_schematizer_host_and_port_from_smartstack` is True, this
+        value will be loaded from smartstack instead of read directly.
+        """
+        return int(self.schematizer_host_and_port.split(':')[-1])
 
     @property
     def schematizer_host_and_port(self):
-<<<<<<< HEAD
-        return '{0}:{1}'.format(self.yocalhost, self.schematizer_port)
-=======
         """Host and port for the schematizer, in the format `host:port`.
 
         If :meth:`load_schematizer_host_and_port_from_smartstack` is True, this
@@ -88,7 +90,6 @@
             'load_schematizer_host_and_port_from_smartstack',
             default=False
         )
->>>>>>> 006dec52
 
     @property
     def schematizer_client(self):
