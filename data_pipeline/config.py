--- conflicted
+++ resolved
@@ -9,11 +9,6 @@
 from bravado.client import SwaggerClient
 from cached_property import cached_property
 from kafka_utils.util.config import ClusterConfig
-<<<<<<< HEAD
-from yelp_kafka.discovery import get_kafka_cluster
-=======
-from swaggerpy import client
->>>>>>> 80bf4939
 
 
 namespace = 'data_pipeline'
