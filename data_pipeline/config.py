# -*- coding: utf-8 -*-
from __future__ import absolute_import
from __future__ import unicode_literals

import logging

import staticconf
from cached_property import cached_property
from kafka import KafkaClient
from swaggerpy import client
from yelp_kafka.config import ClusterConfig
from yelp_kafka.discovery import get_cluster_by_name
from yelp_servlib.config_util import get_service_host_and_port


namespace = 'data_pipeline'
data_pipeline_conf = staticconf.NamespaceReaders(namespace)


class Config(object):
    """Contains configuration data for the clientlib.

    Configuration can be adjusted using staticconf.

    Example::

        When using the clientlib in a service, the minimum recommended
        configuration is::

            module_config:
                ...
                - namespace: smartstack_services
                  file: /nail/etc/services/services.yaml
                - namespace: data_pipeline
                  config:
                    load_schematizer_host_and_port_from_smartstack: True
                    kafka_cluster_type: datapipe
                    kafka_cluster_name: uswest2-devc
                    skip_messages_with_pii: True
    """
    YOCALHOST = '169.254.255.254'

    @cached_property
    def logger(self):
        """Logger instance for the clientlib"""
        return logging.getLogger('data_pipeline_clientlib')

    @property
    def kafka_client(self):
        """Handles building a Kafka connection.  By default, this will connect to
        the Kafka instance in the included docker-compose file.
        """
        return KafkaClient(self.cluster_config.broker_list)

    @property
    def schematizer_port(self):
        """Port for the schematizer as an int.

        If :meth:`load_schematizer_host_and_port_from_smartstack` is True, this
        value will be loaded from smartstack instead of read directly.
        """
        return int(self.schematizer_host_and_port.split(':')[-1])

    @property
    def schematizer_host_and_port(self):
        """Host and port for the schematizer, in the format `host:port`.

        If :meth:`load_schematizer_host_and_port_from_smartstack` is True, this
        value will be loaded from smartstack instead of read directly.
        """
        if self.load_schematizer_host_and_port_from_smartstack:
            host, port = get_service_host_and_port('schematizer.main')
            return "{0}:{1}".format(host, port)
        else:
            return data_pipeline_conf.read_string(
                'schematizer_host_and_port',
                default='{0}:49256'.format(self.YOCALHOST)
            )

    @property
    def load_schematizer_host_and_port_from_smartstack(self):
        """Load the host and port from SmartStack instead of setting it
        directly.

        SmartStack must be configured with staticconf in order to use this
        option.  For information on doing that, see the `Accessing a service
        using SmartStack` section of http://y/smartstack.
        """
        return data_pipeline_conf.read_bool(
            'load_schematizer_host_and_port_from_smartstack',
            default=False
        )

    @property
    def schematizer_client(self):
        """Returns a swagger-py client for the schematizer api.

        By default, this will connect to a schematizer instance running in the
        included docker-compose file.
        """
        return client.get_client(
            'http://{0}/api-docs'.format(self.schematizer_host_and_port)
        )

    @property
    def cluster_config(self):
        """Returns a yelp_kafka.config.ClusterConfig.

        This method will use :meth:`kafka_cluster_type` and
        :meth:`kafka_cluster_name` to fetch a `ClusterConfig` using Yelp's
        kafka discovery mechanism.  If they both aren't specified, it will
        fall back to creating a `ClusterConfig` from :meth:`kafka_broker_list`
        and :meth:`kafka_zookeeper`.  The default `ClusterConfig` will point
        at the testing docker container.
        """
        if self.kafka_cluster_type is not None and self.kafka_cluster_name is not None:
            return get_cluster_by_name(self.kafka_cluster_type, self.kafka_cluster_name)
        else:
            return ClusterConfig(
                type='standard',
                name='data_pipeline',
                broker_list=self.kafka_broker_list,
                zookeeper=self.kafka_zookeeper
            )

    @property
    def kafka_cluster_type(self):
        """Cluster type corresponds to a file name in
        `/nail/etc/kafka_discovery` (ex. 'scribe' or 'standard' or 'datapipe').
        If you're setting this manually, `datapipe` is probably the cluster type
        you want.  See http://y/kafka_discovery for discovery details.
        """
        return data_pipeline_conf.read_string(
            'kafka_cluster_type',
            default=None
        )

    @property
    def kafka_cluster_name(self):
        """Cluster name corresponds to one of the named clusters in the cluster
        list in the discovery file for a cluster type.  For example,
        `/nail/etc/kafka_discovery/standard.yaml` clusters list contains a
        cluster `uswest1-devc`.  To use this cluster, :meth:`kafka_cluster_type`
        should be set to `standard`, and :meth:`kafka_cluster_name` should be
        set to `uswest1-devc`.
        """
        return data_pipeline_conf.read_string(
            'kafka_cluster_name',
            default=None
        )

    @property
    def kafka_broker_list(self):
        """:meth:`cluster_config` will use this list to construct a Kafka
        `ClusterConfig` in the absence of :meth:`kafka_cluster_type` or
        :meth:`kafka_cluster_name`.

        Each broker is expected to be a string in `host:port` form.
        """
        return data_pipeline_conf.read_list(
            'kafka_broker_list',
            default=['{0}:49255'.format(self.YOCALHOST)]
        )

    @property
    def kafka_zookeeper(self):
        """Zookeeper connection string - see kafka discovery files for addition
        detail.
        """
        return data_pipeline_conf.read_string(
            'kafka_zookeeper',
            default='{0}:32796'.format(self.YOCALHOST)
        )

    @property
    def consumer_max_buffer_size_default(self):
        """ Maximum queue size for Consumer objects
        """
        return data_pipeline_conf.read_int(
            'consumer_max_buffer_size_default',
            default=1000,
        )

    @property
    def consumer_get_messages_timeout_default(self):
        """ Default timeout for blocking calls to ``Consumer.get_messages``
        """
        return data_pipeline_conf.read_float(
            'consumer_get_messages_timeout_default',
            default=0.1,
        )

    @property
    def consumer_partitioner_cooldown_default(self):
        """ Default partitioner cooldown time. See ``yelp_kafka.partitioner`` for
        more details.
        """
        return data_pipeline_conf.read_float(
            'consumer_partitioner_cooldown_default',
            default=0.5,
        )

    @property
    def consumer_worker_min_sleep_time_default(self):
        """ Default ``KafkaConsumerWorker`` sleep time minimum. Must be lower
        than the maximum sleep time.
        """
        return data_pipeline_conf.read_float(
            'consumer_worker_min_sleep_time_default',
            default=0.1,
        )

    @property
    def consumer_worker_max_sleep_time_default(self):
        """ Default ``KafkaConsumerWorker`` sleep time maximum. Must be higher
        than the minimum sleep time.
        """
        return data_pipeline_conf.read_float(
            'consumer_worker_max_sleep_time_default',
            default=0.2,
        )

    @property
    def monitoring_window_in_sec(self):
        """Returns the duration(in sec) for which the monitoring system will count
        the number of messages processed by the client
        """
        return data_pipeline_conf.read_int(
            'monitoring_window_in_sec',
            default=600,
        )

    @property
    def topic_creation_wait_timeout(self):
        """Maximum time in seconds to wait for a kafka topic to be created
        during tests.
        """
        return data_pipeline_conf.read_int(
            'topic_creation_wait_timeout',
            default=60,
        )

    @property
    def skip_messages_with_pii(self):
        """Return true if we drop the message containing pii in kafka publish.
        """
        return data_pipeline_conf.read_bool(
            'skip_messages_with_pii',
            default=True
        )

    @property
    def data_pipeline_teams_config_file_path(self):
        """Returns the path to the config file which specifies valid teams for
        the data pipeline.
        """
        return data_pipeline_conf.read_string(
            'data_pipeline_teams_config_file_path',
            default='/nail/etc/services/data_pipeline/teams.yaml'
        )

    @property
<<<<<<< HEAD
    def kafka_client_ack_count(self):
        """ack setting of the kafka client for publishing messages.  See
        https://github.com/mumrah/kafka-python/blob/master/kafka/client.py#L445
        for detail information.
        """
        return data_pipeline_conf.read_int('kafka_client_ack_count', default=-1)

    @property
    def producer_max_publish_retry_count(self):
        """Number of times the producer will retry to publish messages.
        """
        return data_pipeline_conf.read_int(
            'producer_max_publish_retry_count',
            default=5
=======
    def kafka_producer_buffer_size(self):
        """The maximum number of messages that the clientlib will buffer
        before sending them out to kafka.
        """
        return data_pipeline_conf.read_int(
            'kafka_producer_buffer_size',
            default=5000
        )

    @property
    def kafka_producer_flush_time_limit_seconds(self):
        """The maximum amount of time in seconds that the clientlib will wait
        for its buffer to fill before forcing a flush to kafka.
        """
        return data_pipeline_conf.read_float(
            'kafka_producer_flush_time_limit_seconds',
            default=0.1
        )

    @property
    def skip_position_info_update_when_not_set(self):
        """By default, the clientlib will replace upstream position info in the
        producer with the contents from the last published message, regardless
        of content.  When this option is True, the producer will not update
        position info when it's not set in the message.

        This option is useful when a single upstream message can potentially
        result in multiple downstream messages being produced.  In that case,
        only the last message should carry upstream position information.
        """
        return data_pipeline_conf.read_bool(
            'skip_position_info_update_when_not_set',
            default=False
        )

    @property
    def merge_position_info_update(self):
        """By default, the clientlib will replace upstream position info
        returned by the producer.  When this option is set to True, the
        producer will instead merge the upstream position info dictionaries.
        When used, `upstream_position_info` should always be set, or
        :meth:`skip_position_info_update_when_not_set` should be set to True.

        This can be useful if consumption happens from multiple
        upstream sources (such as a partitioned upstream topic), and
        the producer needs to merge information for each of the upstreams.
        """
        return data_pipeline_conf.read_bool(
            'merge_position_info_update',
            default=False
>>>>>>> 6da20120
        )


def configure_from_dict(config_dict):
    """Configure the :mod:`data_pipeline` clientlib from a dictionary.

    Args:
        config_dict (dict): a dict of config data
    """
    staticconf.DictConfiguration(config_dict, namespace=namespace)


_config = Config()


def get_config():
    """Returns the global data pipeline configuration object"""
    return _config<|MERGE_RESOLUTION|>--- conflicted
+++ resolved
@@ -260,7 +260,6 @@
         )
 
     @property
-<<<<<<< HEAD
     def kafka_client_ack_count(self):
         """ack setting of the kafka client for publishing messages.  See
         https://github.com/mumrah/kafka-python/blob/master/kafka/client.py#L445
@@ -275,7 +274,9 @@
         return data_pipeline_conf.read_int(
             'producer_max_publish_retry_count',
             default=5
-=======
+        )
+
+    @property
     def kafka_producer_buffer_size(self):
         """The maximum number of messages that the clientlib will buffer
         before sending them out to kafka.
@@ -326,7 +327,6 @@
         return data_pipeline_conf.read_bool(
             'merge_position_info_update',
             default=False
->>>>>>> 6da20120
         )
 
 
