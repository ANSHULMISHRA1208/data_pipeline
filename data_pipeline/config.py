# -*- coding: utf-8 -*-
from __future__ import absolute_import
from __future__ import unicode_literals

import logging

from cached_property import cached_property
from kafka import KafkaClient
from swaggerpy import client
from yelp_kafka.config import ClusterConfig

# TODO(DATAPIPE-154|justinc) Everything here should be configured with staticconf


class Config(object):

    @cached_property
    def logger(self):
        return logging.getLogger('data_pipeline_clientlib')

    @property
    def kafka_client(self):
        """Handles building a Kafka connection.  By default, this will connect to
        the Kafka instance in the included docker-compose file.
        """
        return KafkaClient(self.cluster_config.broker_list)

    @property
    def schematizer_client(self):
        """ Returns a swagger-py client for the schematizer api.

        Currently this assumes schematizer is running in local docker as per
        instructions in https://pb.yelpcorp.com/135876
        """
        return client.get_client(
            'http://localhost:8888/api-docs'
        )

    @property
    def cluster_config(self):
        """ Returns a yelp_kafka.config.ClusterConfig
        """
        return ClusterConfig(
            name='data_pipeline',
            broker_list=['169.254.255.254:49255'],
            zookeeper='169.254.255.254:32796'
        )

    @property
    def consumer_max_buffer_size_default(self):
        """ Maximum queue size for Consumer objects
        """
        return 1000

    @property
    def consumer_get_messages_timeout_default(self):
        """ Default timeout for blocking calls to ``Consumer.get_messages``
        """
        return 0.1

    @property
    def consumer_partitioner_cooldown_default(self):
        """ Default partitioner cooldown time. See ``yelp_kafka.partitioner`` for
        more details.
        """
        return 0.5

    @property
    def consumer_worker_min_sleep_time_default(self):
        """ Default ``KafkaConsumerWorker`` sleep time minimum. Must be lower
        than the maximum sleep time.
        """
        return 0.1

    @property
    def consumer_worker_max_sleep_time_default(self):
        """ Default ``KafkaConsumerWorker`` sleep time maximum. Must be higher
        than the minimum sleep time.
        """
        return 0.2

<<<<<<< HEAD
    @property
    def monitoring_window_in_sec(self):
        """Returns the duration(in sec) for which the monitoring system will count
        the number of messages processed by the client
        TODO(DATAPIPE-154|pujun) This should be configured with staticconf
        """
        return 1000

=======
>>>>>>> 7ad76fd6
_config = Config()


def get_config():
    return _config<|MERGE_RESOLUTION|>--- conflicted
+++ resolved
@@ -79,7 +79,6 @@
         """
         return 0.2
 
-<<<<<<< HEAD
     @property
     def monitoring_window_in_sec(self):
         """Returns the duration(in sec) for which the monitoring system will count
@@ -88,8 +87,7 @@
         """
         return 1000
 
-=======
->>>>>>> 7ad76fd6
+
 _config = Config()
 
 
