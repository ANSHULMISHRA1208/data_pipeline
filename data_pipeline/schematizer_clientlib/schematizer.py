# -*- coding: utf-8 -*-
from __future__ import absolute_import
from __future__ import unicode_literals

import simplejson

from data_pipeline.config import get_config
from data_pipeline.helpers.singleton import Singleton
from data_pipeline.schematizer_clientlib.models.avro_schema import _AvroSchema
<<<<<<< HEAD
from data_pipeline.schematizer_clientlib.models.refresh import _Refresh
=======
from data_pipeline.schematizer_clientlib.models.consumer_group import _ConsumerGroup
from data_pipeline.schematizer_clientlib.models.consumer_group_data_source \
    import _ConsumerGroupDataSource
from data_pipeline.schematizer_clientlib.models.data_target import _DataTarget
>>>>>>> 0f97bd8d
from data_pipeline.schematizer_clientlib.models.source import _Source
from data_pipeline.schematizer_clientlib.models.topic import _Topic


class _Cache(object):
    """Cache used by Schematizer client.  This cache stores the schematizer
    entities, such as avro schemas, topics, sources, etc.

    This cache is currently limited to used by SchematizerClient only.  The
    cached value is expected to have `to_cache_value` and `from_cache_value`
    functions.  This limitation could be relaxed later if necessary.
    """

    def __init__(self):
        self._cache = {}

    def get_value(self, entity_type, entity_key):
        cache_key = self._get_cache_key(entity_type.__name__, entity_key)
        cache_value = self._cache.get(cache_key)
        return entity_type.from_cache_value(cache_value) if cache_value else None

    def set_value(self, entity_key, new_value):
        value_type_name = new_value.__class__.__name__
        cache_key = self._get_cache_key(value_type_name, entity_key)
        self._cache[cache_key] = new_value.to_cache_value()

    def _get_cache_key(self, entity_type_name, entity_key):
        return entity_type_name, entity_key


class SchematizerClient(object):
    """A client that interacts with Schematizer APIs.  It has built-in caching
    feature which caches avro schemas, topics, and etc.  Right now the cache is
    only in memory (TODO(DATAPIPE-162|joshszep): Implement persistent caching).

    It caches schemas, topics, and sources separately instead of caching nested
    objects to avoid storing duplicate data repeatedly.

    Currently the client will throw the HTTPError returned from the Schematizer
    service if an error occurs.  It could be nice to return more straight forward
    errors instead of HTTPError.  The work is tracked in DATAPIPE-352.
    """

    # This class potentially could grow relatively huge.  There may be a need to
    # split them in some way later if it's too huge.  One idea is to split related
    # functions into its own mix-in class, optionally in its own file, and have main
    # `SchematizerClient` class inherit this mix-in class.  The benefit of this
    # approach is the size of each mix-in class is manageable and easier to read.
    # The down side is it becomes harder to know if a function has been defined
    # since they're now in multiple classes/files.

    __metaclass__ = Singleton

    def __init__(self):
        self._client = get_config().schematizer_client  # swaggerpy client
        self._cache = _Cache()
        self._avro_schema_cache = {}

    def get_schema_by_id(self, schema_id):
        """Get the avro schema of given schema id.

        Args:
            schema_id (int): The id of requested avro schema.

        Returns:
            (data_pipeline.schematizer_clientlib.models.avro_schema.AvroSchema):
                The requested avro Schema.
        """
        return self._get_schema_by_id(schema_id).to_result()

    def _get_schema_by_id(self, schema_id):
        _schema = self._get_cached_schema(schema_id)
        if _schema:
            return _schema

        response = self._call_api(
            api=self._client.schemas.get_schema_by_id,
            params={'schema_id': schema_id}
        )
        _schema = _AvroSchema.from_response(response)
        self._set_cache_by_schema(_schema)
        return _schema

    def _make_avro_schema_key(self, schema_json):
        return simplejson.dumps(schema_json, sort_keys=True)

    def get_schema_by_schema_json(self, schema_json):
        """ Get schema object if one exists for a given avro schema.
        If not, return None.

        Args:
            schema_json (dict or list): Python object representation of the
                avro schema json.

        Returns:
            (data_pipeline.schematizer_clientlib.models.avro_schema.AvroSchema):
                Avro Schema object.
        """
        cached_schema = self._avro_schema_cache.get(
            self._make_avro_schema_key(schema_json)
        )
        if cached_schema:
            _schema = _AvroSchema.from_cache_value(cached_schema)
            _schema.topic = self._get_topic_by_name(cached_schema['topic_name'])
            return _schema.to_result()
        else:
            # TODO(DATAPIPE-608|askatti): Add schematizer endpoint to return
            # Schema object given a schema_json
            return None

    def get_topic_by_name(self, topic_name):
        """Get the topic of given topic name.

        Args:
            topic_name (str): The name of requested topic.

        Returns:
            (data_pipeline.schematizer_clientlib.models.topic.Topic):
                The requested topic.
        """
        return self._get_topic_by_name(topic_name).to_result()

    def _get_topic_by_name(self, topic_name):
        _topic = self._get_cached_topic(topic_name)
        if _topic:
            return _topic

        response = self._call_api(
            api=self._client.topics.get_topic_by_topic_name,
            params={'topic_name': topic_name}
        )
        _topic = _Topic.from_response(response)
        self._set_cache_by_topic(_topic)
        return _topic

    def get_source_by_id(self, source_id):
        """Get the schema source of given source id.

        Args:
            source_id (int): The id of the source.

        Returns:
            (data_pipeline.schematizer_clientlib.models.topic.Source):
                The requested schema source.
        """
        return self._get_source_by_id(source_id).to_result()

    def _get_source_by_id(self, source_id):
        _source = self._cache.get_value(_Source, source_id)
        if _source:
            return _source

        response = self._call_api(
            api=self._client.sources.get_source_by_id,
            params={'source_id': source_id}
        )
        _source = _Source.from_response(response)
        self._set_cache_by_source(_source)
        return _source

    def get_sources_by_namespace(self, namespace_name):
        """Get the list of sources in the specified namespace.

        Args:
            namespace_name (str): namespace name to look up

        Returns:
            (List[data_pipeline.schematizer_clientlib.models.source.Source]):
                The list of schema sources in the given namespace.
        """
        response = self._call_api(
            api=self._client.namespaces.list_sources_by_namespace,
            params={'namespace': namespace_name}
        )
        result = []
        for resp_item in response:
            _source = _Source.from_response(resp_item)
            result.append(_source.to_result())
            self._set_cache_by_source(_source)
        return result

    def get_topics_by_source_id(self, source_id):
        """Get the list of topics of specified source id.

        Args:
            source_id (int): The id of the source to look up

        Returns:
            (List[data_pipeline.schematizer_clientlib.models.topic.Topic]):
                The list of topics of given source.
        """
        response = self._call_api(
            api=self._client.sources.list_topics_by_source_id,
            params={'source_id': source_id}
        )
        result = []
        for resp_item in response:
            _topic = _Topic.from_response(resp_item)
            result.append(_topic.to_result())
            self._set_cache_by_topic(_topic)
        return result

    def get_latest_topic_by_source_id(self, source_id):
        """Get the lastest topic of specified source id

        Args:
            source_id (int): The id of the source to look up

        Returns:
            (data_pipeline.schematizer_clientlib.models.topic.Topic):
                The latest topic of given source
        """
        response = self._call_api(
            api=self._client.sources.get_latest_topic_by_source_id,
            params={'source_id': source_id}
        )
        _topic = _Topic.from_response(response)
        self._update_cache_by_topic(_topic)
        return _topic.to_result()

    def get_latest_schema_by_topic_name(self, topic_name):
        """Get the latest enabled schema of given topic.

        Args:
            topic_name (str): The topic name of which

        Returns:
            (data_pipeline.schematizer_clientlib.models.avro_schema.AvroSchema):
                The latest enabled avro schema of given topic.  It returns None
                if no such avro schema can be found.
        """
        response = self._call_api(
            api=self._client.topics.get_latest_schema_by_topic_name,
            params={'topic_name': topic_name}
        )
        _schema = _AvroSchema.from_response(response)
        self._set_cache_by_schema(_schema)
        return _schema.to_result()

    def register_schema(
        self,
        namespace,
        source,
        schema_str,
        source_owner_email,
        contains_pii,
        base_schema_id=None
    ):
        """ Register a new schema and return newly created schema object.

        Args:
            namespace (str): The namespace the new schema is registered to.
            source (str): The source the new schema is registered to.
            schema_str (str): String representation of the avro schema.
            source_owner_email (str): The owner email of the given source.
            contains_pii (bool): Indicates if the schema being registered has
                at least one field that can potentially contain PII.
                See http://y/pii for help identifying what is or is not PII.
            base_schema_id (Optional[int]): The id of the original schema which
                the new schema was changed based on

        Returns:
            (data_pipeline.schematizer_clientlib.models.avro_schema.AvroSchema):
                The newly created avro Schema.
        """
        post_body = {
            'schema': schema_str,
            'namespace': namespace,
            'source': source,
            'source_owner_email': source_owner_email,
            'contains_pii': contains_pii,
        }
        if base_schema_id:
            post_body['base_schema_id'] = base_schema_id
        response = self._call_api(
            api=self._client.schemas.register_schema,
            post_body=post_body
        )

        _schema = _AvroSchema.from_response(response)
        self._set_cache_by_schema(_schema)
        return _schema.to_result()

    def register_schema_from_schema_json(
        self,
        namespace,
        source,
        schema_json,
        source_owner_email,
        contains_pii,
        base_schema_id=None
    ):
        """ Register a new schema and return newly created schema object.

        Args:
            namespace (str): The namespace the new schema is registered to.
            source (str): The source the new schema is registered to.
            schema_json (dict or list): Python object representation of the
                avro schema json.
            source_owner_email (str): The owner email of the given source.
            contains_pii (bool): Indicates if the schema being registered has
                at least one field that can potentially contain PII.
                See http://y/pii for help identifying what is or is not PII.
            base_schema_id (Optional[int]): The id of the original schema which
                the new schema was changed based on

        Returns:
            (data_pipeline.schematizer_clientlib.models.avro_schema.AvroSchema):
                The newly created avro Schema.
        """
        return self.register_schema(
            namespace=namespace,
            source=source,
            schema_str=simplejson.dumps(schema_json),
            source_owner_email=source_owner_email,
            contains_pii=contains_pii,
            base_schema_id=base_schema_id
        )

    def register_schema_from_mysql_stmts(
        self,
        namespace,
        source,
        source_owner_email,
        contains_pii,
        new_create_table_stmt,
        old_create_table_stmt=None,
        alter_table_stmt=None,
    ):
        """ Register schema based on mysql statements and return newly created
        schema.

        Args:
            namespace (str): The namespace the new schema is registered to.
            source (str): The source the new schema is registered to.
            source_owner_email (str): The owner email of the given source.
            contains_pii (bool): The flag indicating if schema contains pii.
            new_create_table_stmt (str): the mysql statement of creating new table.
            old_create_table_stmt (Optional[str]): the mysql statement of
                creating old table.
            alter_table_stmt (Optional[str]): the mysql statement of altering
                table schema.

        Returns:
            (data_pipeline.schematizer_clientlib.models.avro_schema.AvroSchema):
                The newly created avro Schema.
        """
        post_body = {
            'namespace': namespace,
            'source': source,
            'new_create_table_stmt': new_create_table_stmt,
            'source_owner_email': source_owner_email,
            'contains_pii': contains_pii
        }
        if old_create_table_stmt:
            post_body['old_create_table_stmt'] = old_create_table_stmt
        if alter_table_stmt:
            post_body['alter_table_stmt'] = alter_table_stmt
        response = self._call_api(
            api=self._client.schemas.register_schema_from_mysql_stmts,
            post_body=post_body
        )

        _schema = _AvroSchema.from_response(response)
        self._set_cache_by_schema(_schema)
        return _schema.to_result()

    def get_topics_by_criteria(
        self,
        namespace_name=None,
        source_name=None,
        created_after=None
    ):
        """Get all the topics that match specified criteria.  If no criterion
        is specified, it returns all the topics.

        Args:
            namespace_name (Optional[str]): namespace the topics belong to
            source_name (Optional[str]): name of the source topics belong to
            created_after (Optional[int]): Epoch timestamp the topics should be
                created after.  The topics created at the same timestamp are
                also included.

        Returns:
            (List[data_pipeline.schematizer_clientlib.models.topic.Topic]):
                list of topics that match given criteria.
        """
        response = self._call_api(
            api=self._client.topics.get_topics_by_criteria,
            params={
                'namespace': namespace_name,
                'source': source_name,
                'created_after': created_after
            }
        )
        result = []
        for resp_item in response:
            _topic = _Topic.from_response(resp_item)
            result.append(_topic.to_result())
            self._set_cache_by_topic(_topic)
        return result

    def create_data_target(self, target_type, destination):
        """ Create and return newly created data target.

        Args:
            target_type (str): The type of the data target, such as Redshift.
            destination (str): The actual location of the data target, such as
                Url of the Redshift cluster.

        Returns:
            (data_pipeline.schematizer_clientlib.models.data_target.DataTarget):
                The newly created data target.
        """
        response = self._call_api(
            api=self._client.data_targets.create_data_target,
            post_body={
                'target_type': target_type,
                'destination': destination
            }
        )
        _data_target = _DataTarget.from_response(response)
        self._set_cache_by_data_target(_data_target)
        return _data_target.to_result()

    def get_data_target_by_id(self, data_target_id):
        """Get the data target of specified id.

        Args:
            data_target_id (int): The id of requested data target.

        Returns:
            (data_pipeline.data_targettizer_clientlib.models.data_target.DataTarget):
                The requested data target.
        """
        return self._get_data_target_by_id(data_target_id).to_result()

    def _get_data_target_by_id(self, data_target_id):
        _data_target = self._cache.get_value(_DataTarget, data_target_id)
        if _data_target:
            return _data_target

        response = self._call_api(
            api=self._client.data_targets.get_data_target_by_id,
            params={'data_target_id': data_target_id}
        )
        _data_target = _DataTarget.from_response(response)
        self._set_cache_by_data_target(_data_target)
        return _data_target

    def get_topics_by_data_target_id(self, data_target_id):
        """Get the list of topics associated to the specified data target id.

        Args:
            data_target_id (int): The id of the data target to look up

        Returns:
            (List[data_pipeline.schematizer_clientlib.models.topic.Topic]):
                The list of topics of given data target.
        """
        response = self._call_api(
            api=self._client.data_targets.get_topics_by_data_target_id,
            params={'data_target_id': data_target_id}
        )
        result = []
        for resp_item in response:
            _topic = _Topic.from_response(resp_item)
            result.append(_topic.to_result())
            self._set_cache_by_topic(_topic)
        return result

<<<<<<< HEAD
    def get_refreshes_by_criteria(
        self,
        namespace_name=None,
        status=None,
        created_after=None
    ):
        """Get all the refreshes that match the specified criteria. If no
        criterion is specified, it returns all refreshes.

        Args:
            namespace_name (Optional[str]): namespace the topics belong to.
            status (Optional[str]): The status associated with the refresh.
            created_after (Optional[int]): Epoch timestamp the refreshes should
                be created after. The refreshes created at the same timestamp
                are also included.

        Returns:
            (List[data_pipeline.schematizer_clientlib.models.refresh.Refresh]):
                list of refreshes that match the given criteria.
        """
        response = self._call_api(
            api=self._client.refreshes.get_refreshes_by_criteria,
            params={
                'namespace': namespace_name,
                'status': status,
                'created_after': created_after
            }
        )
        return [get_refresh_result_from_response(resp) for resp in response]

    def create_refresh(
        self,
        source_id,
        offset,
        batch_size,
        priority,
        filter_condition=None,
        avg_rows_per_second_cap=None
    ):
        """Register a refresh and returns the newly created refresh object.

        Args:
            source_id (int): The id of the source of the refresh.
            offset (int): The last known offset that has been refreshed.
            batch_size (int): The number of rows to be refreshed per batch.
            priority (int): The priority of the refresh (1-100)
            filter_condition (str): The filter condition associated with
             the refresh.
            avg_rows_per_second_cap (int): Throughput throttle of the refresh.

        Returns:
            (data_pipeline.schematizer_clientlib.models.refresh.Refresh):
                The newly created Refresh.
        """
        post_body = {
            'offset': offset,
            'batch_size': batch_size,
            'priority': priority,
        }
        if filter_condition:
            post_body['filter_condition'] = filter_condition
        if avg_rows_per_second_cap is not None:
            post_body['avg_rows_per_second_cap'] = avg_rows_per_second_cap
        response = self._call_api(
            api=self._client.sources.create_refresh,
            params={'source_id': source_id, 'body': post_body}
        )
        return get_refresh_result_from_response(response)

    def update_refresh(self, refresh_id, status, offset):
        """Update the status of the refresh with specified refresh_id.

        Args:
            refresh_id (int): The id of the refresh being updated.
            status (str): New status of the refresh.
            offset (int): Last known offset that has been refreshed.

        Returns:
            (data_pipeline.schematizer_clientlib.models.refresh.Refresh):
                The updated Refresh.
        """
        post_body = {
            'status': status,
            'offset': offset
        }
        response = self._call_api(
            api=self._client.refreshes.update_refresh,
            params={'refresh_id': refresh_id, 'body': post_body}
        )
        return get_refresh_result_from_response(response)

    def get_refreshes_by_namespace(self, namespace_name):
        """"Get the list of refreshes in the specified namespace.

        Args:
            namespace_name (str): namespace name to look up.

        Returns:
            (List[data_pipeline.schematizer_clientlib.models.refresh.Refresh]):
                The list of refreshes in the given namespace.
        """
        response = self._call_api(
            api=self._client.namespaces.list_refreshes_by_namespace,
            params={'namespace': namespace_name}
        )
        return [get_refresh_result_from_response(resp) for resp in response]

    def get_refresh_by_id(self, refresh_id):
        """Get the refresh associated with specified refresh_id.

        Args:
            refresh_id (int): The id of the refresh.

        Returns:
            (data_pipeline.schematizer_clientlib.models.refresh.Refresh):
                The refresh with the given refresh_id.
        """
        response = self._call_api(
            api=self._client.refreshes.get_refresh_by_id,
            params={'refresh_id': str(refresh_id)}
        )
        return get_refresh_result_from_response(response)
=======
    def create_consumer_group(self, group_name, data_target_id):
        """ Create and return newly created consumer group.

        Args:
            group_name (str): The name of the new consumer group.
            data_target_id (int): The id of the data target which the new consumer
                group associates to.

        Returns:
            (data_pipeline.schematizer_clientlib.models.consumer_group.ConsumerGroup):
                The newly created consumer group.
        """
        response = self._call_api(
            api=self._client.data_targets.create_consumer_group,
            params={'data_target_id': data_target_id},
            post_body={'group_name': group_name}
        )
        _consumer_group = _ConsumerGroup.from_response(response)
        self._set_cache_by_consumer_group(_consumer_group)
        return _consumer_group.to_result()

    def get_consumer_group_by_id(self, consumer_group_id):
        """Get the consumer group of specified id.

        Args:
            consumer_group_id (int): The id of requested consumer group.

        Returns:
            (data_pipeline.consumer_grouptizer_clientlib.models.consumer_group.ConsumerGroup):
                The requested consumer group.
        """
        return self._get_consumer_group_by_id(consumer_group_id).to_result()

    def _get_consumer_group_by_id(self, consumer_group_id):
        _consumer_group = self._get_cached_consumer_group(consumer_group_id)
        if _consumer_group:
            return _consumer_group

        response = self._call_api(
            api=self._client.consumer_groups.get_consumer_group_by_id,
            params={'consumer_group_id': consumer_group_id}
        )
        _consumer_group = _ConsumerGroup.from_response(response)
        self._set_cache_by_consumer_group(_consumer_group)
        return _consumer_group

    def create_consumer_group_data_source(
        self,
        consumer_group_id,
        data_source_type,
        data_source_id
    ):
        """ Create and return newly created mapping between specified data
        source and consumer group.

        Args:
            consumer_group_id (int): The id of the consumer group.
            data_source_type
            (data_pipeline.schematizer_client.models.data_source_type_enum.DataSourceTypEnum):
                Type of the data source.
            data_source_id (int): The id of the data source, which could be a
                namespace id or source id.

        Returns:
            (data_pipeline.schematizer_clientlib.models.consumer_group_data_source
            .ConsumerGroupDataSource):
            The newly created mapping between specified consumer group and
            data source.
        """
        response = self._call_api(
            api=self._client.consumer_groups.create_consumer_group_data_source,
            params={'consumer_group_id': consumer_group_id},
            post_body={
                'data_source_type': data_source_type.name,
                'data_source_id': data_source_id
            }
        )
        _consumer_group_data_src = _ConsumerGroupDataSource.from_response(response)
        return _consumer_group_data_src.to_result()
>>>>>>> 0f97bd8d

    def _call_api(self, api, params=None, post_body=None):
        # TODO(DATAPIPE-207|joshszep): Include retry strategy support
        request_params = params or {}
        if post_body:
            request_params['body'] = post_body
        request = api(**request_params)
        response = request.result()
        return response

    def _get_cached_schema(self, schema_id):
        _schema = self._cache.get_value(_AvroSchema, schema_id)
        if _schema:
            _schema.topic = self._get_topic_by_name(_schema.topic.name)
        return _schema

    def _set_cache_by_schema(self, new_schema):
        self._cache.set_value(new_schema.schema_id, new_schema)
        self._set_cache_by_topic(new_schema.topic)

        self._avro_schema_cache[
            self._make_avro_schema_key(new_schema.schema_json)
        ] = new_schema.to_cache_value()

    def _get_cached_topic(self, topic_name):
        _topic = self._cache.get_value(_Topic, topic_name)
        if _topic:
            _topic.source = self._get_source_by_id(_topic.source.source_id)
        return _topic

    def _set_cache_by_topic(self, new_topic):
        self._cache.set_value(new_topic.name, new_topic)
        self._set_cache_by_source(new_topic.source)

    def _set_cache_by_source(self, new_source):
        self._cache.set_value(new_source.source_id, new_source)

    def _set_cache_by_data_target(self, new_data_target):
        self._cache.set_value(new_data_target.data_target_id, new_data_target)

    def _get_cached_consumer_group(self, consumer_group_id):
        _consumer_group = self._cache.get_value(_ConsumerGroup, consumer_group_id)
        if _consumer_group:
            _consumer_group.data_target = self._get_data_target_by_id(
                _consumer_group.data_target.data_target_id
            )
        return _consumer_group

    def _set_cache_by_consumer_group(self, new_consumer_group):
        self._cache.set_value(
            new_consumer_group.consumer_group_id,
            new_consumer_group
        )
        self._set_cache_by_data_target(new_consumer_group.data_target)


def get_refresh_result_from_response(response):
    _refresh = _Refresh.from_response(response)
    return _refresh.to_result()


def get_schematizer():
    return SchematizerClient()<|MERGE_RESOLUTION|>--- conflicted
+++ resolved
@@ -7,14 +7,11 @@
 from data_pipeline.config import get_config
 from data_pipeline.helpers.singleton import Singleton
 from data_pipeline.schematizer_clientlib.models.avro_schema import _AvroSchema
-<<<<<<< HEAD
 from data_pipeline.schematizer_clientlib.models.refresh import _Refresh
-=======
 from data_pipeline.schematizer_clientlib.models.consumer_group import _ConsumerGroup
 from data_pipeline.schematizer_clientlib.models.consumer_group_data_source \
     import _ConsumerGroupDataSource
 from data_pipeline.schematizer_clientlib.models.data_target import _DataTarget
->>>>>>> 0f97bd8d
 from data_pipeline.schematizer_clientlib.models.source import _Source
 from data_pipeline.schematizer_clientlib.models.topic import _Topic
 
@@ -232,7 +229,7 @@
             params={'source_id': source_id}
         )
         _topic = _Topic.from_response(response)
-        self._update_cache_by_topic(_topic)
+        self._set_cache_by_topic(_topic)
         return _topic.to_result()
 
     def get_latest_schema_by_topic_name(self, topic_name):
@@ -486,7 +483,6 @@
             self._set_cache_by_topic(_topic)
         return result
 
-<<<<<<< HEAD
     def get_refreshes_by_criteria(
         self,
         namespace_name=None,
@@ -609,7 +605,7 @@
             params={'refresh_id': str(refresh_id)}
         )
         return get_refresh_result_from_response(response)
-=======
+
     def create_consumer_group(self, group_name, data_target_id):
         """ Create and return newly created consumer group.
 
@@ -689,7 +685,6 @@
         )
         _consumer_group_data_src = _ConsumerGroupDataSource.from_response(response)
         return _consumer_group_data_src.to_result()
->>>>>>> 0f97bd8d
 
     def _call_api(self, api, params=None, post_body=None):
         # TODO(DATAPIPE-207|joshszep): Include retry strategy support
