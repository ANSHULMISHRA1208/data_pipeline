# -*- coding: utf-8 -*-
from __future__ import absolute_import
from __future__ import unicode_literals

import multiprocessing
from collections import defaultdict

from cached_property import cached_property
from yelp_kafka.offsets import get_topics_watermarks

from data_pipeline._kafka_producer import LoggingKafkaProducer
from data_pipeline._pooled_kafka_producer import PooledKafkaProducer
from data_pipeline.client import Client
from data_pipeline.config import get_config


logger = get_config().logger


class PublicationUnensurableError(Exception):
    pass


class Producer(Client):
    """Producers are context managers, that provide a high level interface for
    publishing :class:`data_pipeline.message.Message` instances into the data
    pipeline.

    When messages are handed to a producer via the :meth:`publish` method, they
    aren't immediately published into Kafka.  Instead, they're buffered until
    a number of messages are accumulated, or too much time has passed,
    then published all at once.  This process is designed to be largely
    transparent to the user.

    **Examples**:

      At it's simplest, start a producer and publish messages to it::

          with Producer() as producer:
              producer.publish(message)

      Messages are not immediately published, but are buffered.  Consequently,
      it may sometimes be necessary to flush the buffer before doing some
      tasks::

          with Producer() as producer:
              while upstream.has_another_batch_of_messages():
                  for message in upstream.get_messages_from_upstream():
                      producer.publish()

                  producer.flush()
                  upstream.all_those_messages_were published()

      The Producer is incapable of flushing its own buffers, which can be
      problematic if messages aren't published relatively constantly.  The
      :meth:`wake` should be called periodically to allow the Producer to clear
      its buffer if necessary, in the absence of messages.  If :meth:`wake`
      isn't called, messages in the buffer could be delayed indefinitely::

          with Producer() as producer:
              while True:
                  try:
                      message = slow_queue.get(block=True, timeout=0.1)
                      producer.publish(message)
                  except Empty:
                      producer.wake()

    Args:
      producer_name (str): See parameter `client_name` in
        :class:`data_pipeline.client.Client`.
      team_name (str): See parameter `team_name` in
        :class:`data_pipeline.client.Client`.
      expected_frequency_seconds (str): See parameter
        `expected_frequency_seconds` in :class:`data_pipeline.client.Client`.
      use_work_pool (bool): If true, the process will use a multiprocessing
        pool to serialize messages in preparation for transport.  The work pool
        can parallelize some expensive serialization.  Default is false.
<<<<<<< HEAD
      position_data_callback (Optional[function]): If provided, the function
        will be called when the producer starts, and whenever messages are
        committed to Kafka, with updated position data.  The callback should
        take a single argument, which will be an instance of
        :class:`PositionData`.
=======
      dry_run (Optional[bool]): If true, producer will skip publishing message
        to kafka. Default is false.
      monitoring_enabled (Optional[bool]): If true, monitoring will be enabled
        to record client's activities. Default is true.
>>>>>>> 947978dc
    """

    def __init__(
        self,
        producer_name,
        team_name,
        expected_frequency_seconds,
        use_work_pool=False,
        dry_run=False,
<<<<<<< HEAD
        position_data_callback=None
=======
        monitoring_enabled=True
>>>>>>> 947978dc
    ):
        super(Producer, self).__init__(
            producer_name,
            team_name,
            expected_frequency_seconds,
            monitoring_enabled,
            dry_run=dry_run
        )
        self.use_work_pool = use_work_pool
        self.dry_run = dry_run
        self.position_data_callback = position_data_callback

    @cached_property
    def _kafka_producer(self):
        if self.use_work_pool:
            return PooledKafkaProducer(
                self._set_kafka_producer_position,
                dry_run=self.dry_run
            )
        else:
            return LoggingKafkaProducer(
                self._set_kafka_producer_position,
                dry_run=self.dry_run
            )

    @property
    def client_type(self):
        """String identifying the client type."""
        return 'producer'

    def __enter__(self):
        # By default, the kafka producer is created lazily, and doesn't
        # actually do anything until it needs to.  This method is used here to
        # force the kafka producer to wake up, which will guarantee that
        # its initialized before it is used.  This is important, since without
        # it, checkpoint position data won't be passed to the producer until
        # the user starts publishing messages.
        self.wake()

        return self

    def __exit__(self, exc_type, exc_value, traceback):
        logger.info("Closing producer...")
        try:
            self.close()
            logger.info("Producer closed")
        except:
            logger.exception("Failed to close the Producer.")
            if exc_type is None:
                # The exception shouldn't mask the original exception if there
                # is one, but if an exception occurs, we want it to show up.
                raise
        # Returning any kind of truthy value will suppress the exception, if
        # there was one.  The intention of returning False here is to never
        # suppress the exception.  See:
        # https://docs.python.org/2/reference/datamodel.html#object.__exit__
        # for more information.
        return False

    def publish(self, message):
        """Adds the message to the buffer to be published.  Messages are
        published after a number of messages are accumulated or after a
        slight time delay, whichever passes first.  Passing a message to
        publish does not guarantee that it will be successfully published into
        Kafka.

        **TODO(DATAPIPE-155|justinc)**:

        * Point to information about the message accumulation and time
          delay config.
        * Include information about checking which messages have actually
          been published.

        Args:
            message (data_pipeline.message.Message): message to publish
        """
        self.publish_message(message)
        self.monitoring_message.record_message(message)

    def publish_message(self, message):
        self._kafka_producer.publish(message)

    def ensure_messages_published(self, messages, topic_offsets):
        """This method should only be used when recovering after an unclean
        shutdown, and only if the upstream message source is persistent and can
        be rewound and replayed.  All messages produced since the last
        successful checkpoint should be passed as a list into this method,
        which will then ensure that each message has either already been
        published into Kafka, or will publish each message into Kafka.

        The call will block until all messages are published successfully.

        Immediately after calling this method, you should call
        :meth:`get_checkpoint_position_data` and persist the data.

        Args:
            messages (list of :class:`data_pipeline.message.Message`): List of
                messages to ensure are published.  The order of the messages
                matters, this code assumes that the messages are in the order
                they would have been published in.
            topic_offsets (dict of str to int): The topic offsets should be a
                dictionary containing the offset of the next message that would
                be published in each topic.  This should be in the format of
                :attr:`data_pipeline.position_data.PositionData.topic_to_kafka_offset_map`.

        Raises:
            PublicationUnensurableError: If any topics already have more messages
                published than would be published by this method, an assertion
                will fail.  This should never happen in practice.  If it
                does, it means that there has either been another publisher
                writing to the topic, which breaks the data pipeline contract,
                or there weren't enough messages passed into this method.  In
                either case, manual intervention will be required.  Note that
                in the event of a failure, some messages may have been
                published.
        """
        topic_messages_map = self._generate_topic_messages_map(messages)
        topic_watermarks_map = self._get_high_water_mark_for_messages(
            topic_messages_map.keys()
        )

        for topic, messages in topic_messages_map.iteritems():
            already_published_count = topic_watermarks_map[topic] - topic_offsets.get(topic, 0)
            if already_published_count < 0 or already_published_count > len(messages):
                raise PublicationUnensurableError()
            for message in messages[already_published_count:]:
                self.publish(message)

        self.flush()

    def flush(self):
        """Block until all data pipeline messages have been
        successfully published into Kafka.
        """
        self._kafka_producer.flush_buffered_messages()

    def close(self):
        """Closes the producer, flushing all buffered messages into Kafka.
        Calling this method directly is not recommended, instead, use the
        producer as a context manager::

            with Producer() as producer:
                producer.publish(message)
                ...
                producer.publish(message)
        """
        self.monitoring_message.close()
        self._kafka_producer.close()
        assert len(multiprocessing.active_children()) == 0

    def get_checkpoint_position_data(self):
        """
        returns:
            PositionData: `PositionData` structure
                containing details about the last messages published to Kafka,
                including Kafka offsets and upstream position information.
        """
        return self.position_data

    def wake(self):
        """The synchronous producer has no mechanism to flush messages on its
        own, in the absence of other messages being published.  Consequently,
        if there are gaps where messages aren't published, this method should
        be called to allow the producer to flush its buffers if it needs to.

        If messages aren't published at least every 250ms, this method should
        be called about that often, to ensure that messages don't sit in the
        buffer for longer than that.

        Example::

            If the upstream messages are coming in slowly, or there can be gaps,
            call wake periodically so the producer has a change to publish
            messages::

                with Producer() as producer:
                    while True:
                        # if no new message arrive after 100ms, wake up the
                        # producer.
                        try:
                            message = slow_queue.get(block=True, timeout=0.1)
                            producer.publish(message)
                        except Empty:
                            producer.wake()
        """
        self._kafka_producer.wake()

    def _set_kafka_producer_position(self, position_data):
        """Called periodically to update the producer with position data.  This
        is expected to be called at least once when the KafkaProducer is started,
        and whenever messages are successfully published.

        Args:
            position_data (:class:PositionData): PositionData structure
                containing details about the last messages published to Kafka,
                including Kafka offsets and upstream position information.
        """
        self.position_data = position_data
        if self.position_data_callback:
            self.position_data_callback(position_data)

    def _generate_topic_messages_map(self, messages):
        topic_messages_map = defaultdict(list)
        for message in messages:
            topic_messages_map[message.topic].append(message)
        return topic_messages_map

    def _get_high_water_mark_for_messages(self, topic_list):
        kafka_client = get_config().kafka_client
        topic_watermarks = get_topics_watermarks(kafka_client, topic_list)

        return {topic: partition_offsets[0].highmark for topic, partition_offsets in topic_watermarks.iteritems()}<|MERGE_RESOLUTION|>--- conflicted
+++ resolved
@@ -75,18 +75,15 @@
       use_work_pool (bool): If true, the process will use a multiprocessing
         pool to serialize messages in preparation for transport.  The work pool
         can parallelize some expensive serialization.  Default is false.
-<<<<<<< HEAD
       position_data_callback (Optional[function]): If provided, the function
         will be called when the producer starts, and whenever messages are
         committed to Kafka, with updated position data.  The callback should
         take a single argument, which will be an instance of
         :class:`PositionData`.
-=======
       dry_run (Optional[bool]): If true, producer will skip publishing message
         to kafka. Default is false.
       monitoring_enabled (Optional[bool]): If true, monitoring will be enabled
         to record client's activities. Default is true.
->>>>>>> 947978dc
     """
 
     def __init__(
@@ -96,11 +93,8 @@
         expected_frequency_seconds,
         use_work_pool=False,
         dry_run=False,
-<<<<<<< HEAD
-        position_data_callback=None
-=======
+        position_data_callback=None,
         monitoring_enabled=True
->>>>>>> 947978dc
     ):
         super(Producer, self).__init__(
             producer_name,
