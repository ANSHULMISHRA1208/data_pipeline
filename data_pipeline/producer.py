# -*- coding: utf-8 -*-
from __future__ import absolute_import
from __future__ import unicode_literals

import multiprocessing
import time
from collections import defaultdict

import simplejson as json
from cached_property import cached_property

from data_pipeline._kafka_producer import LoggingKafkaProducer
from data_pipeline._kafka_util import get_actual_published_messages_count
from data_pipeline._pooled_kafka_producer import PooledKafkaProducer
from data_pipeline.client import Client
from data_pipeline.config import get_config
from data_pipeline.tools.meteorite_wrappers import StatsCounter
from data_pipeline.tools.sensu_ttl_alerter import SensuTTLManager


logger = get_config().logger


class PublicationUnensurableError(Exception):
    pass


class Producer(Client):
    """Producers are context managers, that provide a high level interface for
    publishing :class:`data_pipeline.message.Message` instances into the data
    pipeline.

    When messages are handed to a producer via the :meth:`publish` method, they
    aren't immediately published into Kafka.  Instead, they're buffered until
    a number of messages are accumulated, or too much time has passed,
    then published all at once.  This process is designed to be largely
    transparent to the user.

    **Examples**:

      At it's simplest, start a producer and publish messages to it::

          with Producer() as producer:
              producer.publish(message)

      Messages are not immediately published, but are buffered.  Consequently,
      it may sometimes be necessary to flush the buffer before doing some
      tasks::

          with Producer() as producer:
              while upstream.has_another_batch_of_messages():
                  for message in upstream.get_messages_from_upstream():
                      producer.publish()

                  producer.flush()
                  upstream.all_those_messages_were published()

      The Producer is incapable of flushing its own buffers, which can be
      problematic if messages aren't published relatively constantly.  The
      :meth:`wake` should be called periodically to allow the Producer to clear
      its buffer if necessary, in the absence of messages.  If :meth:`wake`
      isn't called, messages in the buffer could be delayed indefinitely::

          with Producer() as producer:
              while True:
                  try:
                      message = slow_queue.get(block=True, timeout=0.1)
                      producer.publish(message)
                  except Empty:
                      producer.wake()

    Args:
      producer_name (str): See parameter `client_name` in
        :class:`data_pipeline.client.Client`.
      team_name (str): See parameter `team_name` in
        :class:`data_pipeline.client.Client`.
      expected_frequency_seconds (str): See parameter
        `expected_frequency_seconds` in :class:`data_pipeline.client.Client`.
      use_work_pool (bool): If true, the process will use a multiprocessing
        pool to serialize messages in preparation for transport.  The work pool
        can parallelize some expensive serialization.  Default is false.
      position_data_callback (Optional[function]): If provided, the function
        will be called when the producer starts, and whenever messages are
        committed to Kafka, with updated position data.  The callback should
        take a single argument, which will be an instance of
        :class:`PositionData`.
      dry_run (Optional[bool]): If true, producer will skip publishing message
        to kafka. Default is false.
      monitoring_enabled (Optional[bool]): If true, monitoring will be enabled
        to record client's activities. Default is true.
    """

    def __init__(
        self,
        producer_name,
        team_name,
        expected_frequency_seconds,
        use_work_pool=False,
        dry_run=False,
        position_data_callback=None,
        monitoring_enabled=True,
        schema_id_list=None
    ):
        super(Producer, self).__init__(
            producer_name,
            team_name,
            expected_frequency_seconds,
            monitoring_enabled,
            dry_run=dry_run
        )
        self.use_work_pool = use_work_pool
        self.dry_run = dry_run
        self.position_data_callback = position_data_callback
<<<<<<< HEAD
        self.disable_meteorite = True
        self.disable_sensu = True
        self.monitors = {}
        self.next_sensu_update = 0
        self._setup_monitors()
=======
        if schema_id_list is None:
            schema_id_list = []

        # Send initial producer registration messages
        self.registrar.register_tracked_schema_ids(schema_id_list)
>>>>>>> be149330

    @cached_property
    def _kafka_producer(self):
        if self.use_work_pool:
            return PooledKafkaProducer(
                self._set_kafka_producer_position,
                dry_run=self.dry_run
            )
        else:
            return LoggingKafkaProducer(
                self._set_kafka_producer_position,
                dry_run=self.dry_run
            )

    @property
    def client_type(self):
        """String identifying the client type."""
        return 'producer'

    def __enter__(self):
        # By default, the kafka producer is created lazily, and doesn't
        # actually do anything until it needs to.  This method is used here to
        # force the kafka producer to wake up, which will guarantee that
        # its initialized before it is used.  This is important, since without
        # it, checkpoint position data won't be passed to the producer until
        # the user starts publishing messages.
        self.wake()

        return self

    def __exit__(self, exc_type, exc_value, traceback):
        logger.info("Closing producer...")
        try:
            self.close()
            logger.info("Producer closed")
        except:
            logger.exception("Failed to close the Producer.")
            if exc_type is None:
                # The exception shouldn't mask the original exception if there
                # is one, but if an exception occurs, we want it to show up.
                raise
        # Returning any kind of truthy value will suppress the exception, if
        # there was one.  The intention of returning False here is to never
        # suppress the exception.  See:
        # https://docs.python.org/2/reference/datamodel.html#object.__exit__
        # for more information.
        return False

    def _setup_monitors(self):
        self.monitors["meteorite"] = StatsCounter(
            stat_counter_name=self.client_name,
            container_name=get_config().container_name,
            container_env=get_config().container_env
        )
        base_result_dict = {
            'name': "{0}_outage_check".format("_".join(self.client_name)),
            'output': "{0} is back on track".format(self.client_name),
            'runbook': "y/datapipeline",
            'team': self.registrar.team_name,
            'page': False,
            'status': 0,
            'ttl': "{0}s".format(get_config().sensu_ttl),
            'sensu_host': get_config().sensu_host,
            'source': "{0}_{1}".format(self.client_name, get_config().sensu_source),
            'tip': "either the producer has died or there are no hearbeats upstream"
        }
        self.monitors["sensu"] = SensuTTLManager(
            result_dict=base_result_dict,
            disable=self.disable_sensu
        )

    def publish(self, message):
        """Adds the message to the buffer to be published.  Messages are
        published after a number of messages are accumulated or after a
        slight time delay, whichever passes first.  Passing a message to
        publish does not guarantee that it will be successfully published into
        Kafka.

        **TODO(DATAPIPE-155|justinc)**:

        * Point to information about the message accumulation and time
          delay config.
        * Include information about checking which messages have actually
          been published.

        Args:
            message (data_pipeline.message.Message): message to publish
        """
        self._kafka_producer.publish(message)
        #
        # these new two lines allow for monitoring to be tightly coupled
        # with the producer, particulary the SensuAlertManager, and the
        # MeteoriteGaugeManager, which I've added to the datapipeline

        if not self.disable_meteorite:
            self.monitors['meteorite'].process(message.topic)

        if not self.disable_sensu and time.time() > self.next_sensu_update:
            self.next_sensu_update = time.time() + self.sensu_window
            self.monitors['sensu'].process()

        self.monitor.record_message(message)
        self.registrar.update_schema_last_used_timestamp(
            message.schema_id,
            timestamp_in_milliseconds=long(1000 * time.time())
        )

    def ensure_messages_published(self, messages, topic_offsets):
        """This method should only be used when recovering after an unclean
        shutdown, and only if the upstream message source is persistent and can
        be rewound and replayed.  All messages produced since the last
        successful checkpoint should be passed as a list into this method,
        which will then ensure that each message has either already been
        published into Kafka, or will publish each message into Kafka.

        The call will block until all messages are published successfully.

        Immediately after calling this method, you should call
        :meth:`get_checkpoint_position_data` and persist the data.

        Args:
            messages (list of :class:`data_pipeline.message.Message`): List of
                messages to ensure are published.  The order of the messages
                matters, this code assumes that the messages are in the order
                they would have been published in.
            topic_offsets (dict of str to int): The topic offsets should be a
                dictionary containing the offset of the next message that would
                be published in each topic.  This should be in the format of
                :attr:`data_pipeline.position_data.PositionData.topic_to_kafka_offset_map`.

        Raises:
            PublicationUnensurableError: If any topics already have more messages
                published than would be published by this method, an assertion
                will fail.  This should never happen in practice.  If it
                does, it means that there has either been another publisher
                writing to the topic, which breaks the data pipeline contract,
                or there weren't enough messages passed into this method.  In
                either case, manual intervention will be required.  Note that
                in the event of a failure, some messages may have been
                published.
        """
        topic_messages_map = self._generate_topic_messages_map(messages)
        # raise_on_error must be set to False, otherwise this call will raise
        # an exception when any topic doesn't exist, preventing the topic from
        # ever being created in the context of ensure_messages_published
        topic_actual_published_count_map = (
            get_actual_published_messages_count(
                self._kafka_producer.kafka_client,
                topics=topic_messages_map.keys(),
                topic_tracked_offset_map=topic_offsets,
                raise_on_error=False
            )
        )

        # TODO(justinc|DATAPIPE-995): This can't be a set at this time, because
        # some data pipeline message fields aren't hashable - primarily the
        # upstream_position_info, which is a dict.
        already_published_messages = list()
        for topic, topic_messages in topic_messages_map.iteritems():
            # `get_actual_published_messages_count` only returns the message
            # count for topics that exist, so for non-existent topics, here it
            # sets the actual published message count to 0, i.e. high watermark
            # is 0.
            already_published_count = topic_actual_published_count_map.get(topic, 0)
            saved_offset = topic_offsets.get(topic, 0)

            info_to_log = dict(
                message="Attempting to ensure messages published",
                topic=topic,
                saved_offset=saved_offset,
                high_watermark=already_published_count + saved_offset,
                message_count=len(topic_messages),
                already_published_count=already_published_count
            )

            logger.info(json.dumps(info_to_log))

            if (
                already_published_count < 0 or
                already_published_count > len(topic_messages)
            ):
                # This is here primarily as a convenience to allow recovery
                # after logical errors.  It will result in breaking the
                # delivery guarantees.
                if get_config().force_recovery_from_publication_unensurable_error:
                    logger.critical(
                        "Forcing recovery from PublicationUnensurableError - "
                        "Intentionally Breaking Delivery Guarantees. "
                        "Turn force_recovery_from_publication_unensurable_error "
                        "off after recovery."
                    )
                    already_published_count = 0
                else:
                    raise PublicationUnensurableError()
            already_published_messages.extend(
                topic_messages[:already_published_count]
            )

        # Automatic flushing must be disabled while we're recovering, since
        # any partial flushing will result in state-saving callbacks being
        # triggered, which can cause downstream applications to update state
        # that really shouldn't be updated until all messages are published
        # successfully.
        with self._kafka_producer.disable_automatic_flushing():
            for message in messages:
                # We're recording already published messages here so that if
                # there's any ordering dependency related to state saving, we're
                # able to capture that.
                #
                # Concretely, imagine the last message has already been
                # published, and that messages come from a serial source like
                # db replication.  If we don't record the last message, even
                # though we're not actually publishing it, the state in the
                # producer will indicate the last message hasn't been published,
                # when we know that it has.  This breaks things if the
                # application crashes after this procedure, but before saving
                # again.
                if message in already_published_messages:
                    self._kafka_producer.position_data_tracker.record_message(
                        message
                    )
                else:
                    self.publish(message)

            self.flush()

    def flush(self):
        """Block until all data pipeline messages have been
        successfully published into Kafka.
        """
        self._kafka_producer.flush_buffered_messages()

    def close(self):
        """Closes the producer, flushing all buffered messages into Kafka.
        Calling this method directly is not recommended, instead, use the
        producer as a context manager::

            with Producer() as producer:
                producer.publish(message)
                ...
                producer.publish(message)
        """
        self.registrar.stop()
        self.monitor.close()
        self._kafka_producer.close()
        assert len(multiprocessing.active_children()) == 0

    def get_checkpoint_position_data(self):
        """
        returns:
            PositionData: `PositionData` structure
                containing details about the last messages published to Kafka,
                including Kafka offsets and upstream position information.
        """
        return self.position_data

    def wake(self):
        """The synchronous producer has no mechanism to flush messages on its
        own, in the absence of other messages being published.  Consequently,
        if there are gaps where messages aren't published, this method should
        be called to allow the producer to flush its buffers if it needs to.

        If messages aren't published at least every 250ms, this method should
        be called about that often, to ensure that messages don't sit in the
        buffer for longer than that.

        Example::

            If the upstream messages are coming in slowly, or there can be gaps,
            call wake periodically so the producer has a change to publish
            messages::

                with Producer() as producer:
                    while True:
                        # if no new message arrive after 100ms, wake up the
                        # producer.
                        try:
                            message = slow_queue.get(block=True, timeout=0.1)
                            producer.publish(message)
                        except Empty:
                            producer.wake()
        """
        self._kafka_producer.wake()

    def _set_kafka_producer_position(self, position_data):
        """Called periodically to update the producer with position data.  This
        is expected to be called at least once when the KafkaProducer is started,
        and whenever messages are successfully published.

        Args:
            position_data (:class:PositionData): PositionData structure
                containing details about the last messages published to Kafka,
                including Kafka offsets and upstream position information.
        """
        self.position_data = position_data
        if self.position_data_callback:
            self.position_data_callback(position_data)

    def _generate_topic_messages_map(self, messages):
        topic_messages_map = defaultdict(list)
        for message in messages:
            topic_messages_map[message.topic].append(message)
        return topic_messages_map<|MERGE_RESOLUTION|>--- conflicted
+++ resolved
@@ -111,19 +111,16 @@
         self.use_work_pool = use_work_pool
         self.dry_run = dry_run
         self.position_data_callback = position_data_callback
-<<<<<<< HEAD
+        if schema_id_list is None:
+            schema_id_list = []
+        # Send initial producer registration messages
+        self.registrar.register_tracked_schema_ids(schema_id_list)
+
         self.disable_meteorite = True
         self.disable_sensu = True
         self.monitors = {}
         self.next_sensu_update = 0
         self._setup_monitors()
-=======
-        if schema_id_list is None:
-            schema_id_list = []
-
-        # Send initial producer registration messages
-        self.registrar.register_tracked_schema_ids(schema_id_list)
->>>>>>> be149330
 
     @cached_property
     def _kafka_producer(self):
