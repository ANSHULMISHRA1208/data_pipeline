--- conflicted
+++ resolved
@@ -213,15 +213,23 @@
                 published.
         """
         topic_messages_map = self._generate_topic_messages_map(messages)
+        # raise_on_error must be set to False, otherwise this call will raise
+        # an exception when any topic doesn't exist, preventing the topic from
+        # ever being created in the context of ensure_messages_published
         topic_actual_published_count_map = (
             get_actual_published_messages_count(
                 topics=topic_messages_map.keys(),
-                topic_tracked_offset_map=topic_offsets
+                topic_tracked_offset_map=topic_offsets,
+                raise_on_error=False
             )
         )
 
         for topic, messages in topic_messages_map.iteritems():
-            already_published_count = topic_actual_published_count_map[topic]
+            # `get_actual_published_messages_count` only returns the message
+            # count for topics that exist, so for non-existent topics, here it
+            # sets the actual published message count to 0, i.e. high watermark
+            # is 0.
+            already_published_count = topic_actual_published_count_map.get(topic, 0)
             saved_offset = topic_offsets.get(topic, 0)
 
             info_to_log = dict(
@@ -317,34 +325,4 @@
         topic_messages_map = defaultdict(list)
         for message in messages:
             topic_messages_map[message.topic].append(message)
-<<<<<<< HEAD
-        return topic_messages_map
-=======
-        return topic_messages_map
-
-    def _get_high_water_mark_for_messages(self, topic_list):
-        kafka_client = get_config().kafka_client
-        # raise_on_error must be set to False, otherwise this call will raise
-        # an exception when any topic doesn't exist, preventing the topic from
-        # ever being created in the context of ensure_messages_published
-        #
-        # get_topics_watermarks only returns information for topics that exist,
-        # so we have to manually set a highmark of 0 for topics that don't
-        # exist.
-        topic_watermarks = get_topics_watermarks(
-            kafka_client,
-            topic_list,
-            raise_on_error=False
-        )
-
-        topic_to_highmark_map = {
-            topic: partition_offsets[0].highmark
-            for topic, partition_offsets in topic_watermarks.iteritems()
-        }
-
-        for topic in topic_list:
-            if topic not in topic_to_highmark_map:
-                topic_to_highmark_map[topic] = 0
-
-        return topic_to_highmark_map
->>>>>>> da67f81f
+        return topic_messages_map