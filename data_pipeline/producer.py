# -*- coding: utf-8 -*-
from __future__ import absolute_import
from __future__ import unicode_literals

import multiprocessing
from collections import defaultdict

import simplejson as json
from cached_property import cached_property

from data_pipeline._kafka_producer import LoggingKafkaProducer
from data_pipeline._pooled_kafka_producer import PooledKafkaProducer
from data_pipeline.client import Client
from data_pipeline.config import get_config


logger = get_config().logger


class PublicationUnensurableError(Exception):
    pass


class Producer(Client):
    """Producers are context managers, that provide a high level interface for
    publishing :class:`data_pipeline.message.Message` instances into the data
    pipeline.

    When messages are handed to a producer via the :meth:`publish` method, they
    aren't immediately published into Kafka.  Instead, they're buffered until
    a number of messages are accumulated, or too much time has passed,
    then published all at once.  This process is designed to be largely
    transparent to the user.

    **Examples**:

      At it's simplest, start a producer and publish messages to it::

          with Producer() as producer:
              producer.publish(message)

      Messages are not immediately published, but are buffered.  Consequently,
      it may sometimes be necessary to flush the buffer before doing some
      tasks::

          with Producer() as producer:
              while upstream.has_another_batch_of_messages():
                  for message in upstream.get_messages_from_upstream():
                      producer.publish()

                  producer.flush()
                  upstream.all_those_messages_were published()

      The Producer is incapable of flushing its own buffers, which can be
      problematic if messages aren't published relatively constantly.  The
      :meth:`wake` should be called periodically to allow the Producer to clear
      its buffer if necessary, in the absence of messages.  If :meth:`wake`
      isn't called, messages in the buffer could be delayed indefinitely::

          with Producer() as producer:
              while True:
                  try:
                      message = slow_queue.get(block=True, timeout=0.1)
                      producer.publish(message)
                  except Empty:
                      producer.wake()

    Args:
      producer_name (str): See parameter `client_name` in
        :class:`data_pipeline.client.Client`.
      team_name (str): See parameter `team_name` in
        :class:`data_pipeline.client.Client`.
      expected_frequency_seconds (str): See parameter
        `expected_frequency_seconds` in :class:`data_pipeline.client.Client`.
      use_work_pool (bool): If true, the process will use a multiprocessing
        pool to serialize messages in preparation for transport.  The work pool
        can parallelize some expensive serialization.  Default is false.
      position_data_callback (Optional[function]): If provided, the function
        will be called when the producer starts, and whenever messages are
        committed to Kafka, with updated position data.  The callback should
        take a single argument, which will be an instance of
        :class:`PositionData`.
      dry_run (Optional[bool]): If true, producer will skip publishing message
        to kafka. Default is false.
      monitoring_enabled (Optional[bool]): If true, monitoring will be enabled
        to record client's activities. Default is true.
    """

    def __init__(
        self,
        producer_name,
        team_name,
        expected_frequency_seconds,
        use_work_pool=False,
        dry_run=False,
        position_data_callback=None,
        monitoring_enabled=True
    ):
        super(Producer, self).__init__(
            producer_name,
            team_name,
            expected_frequency_seconds,
            monitoring_enabled,
            dry_run=dry_run
        )
        self.use_work_pool = use_work_pool
        self.dry_run = dry_run
        self.position_data_callback = position_data_callback

    @cached_property
    def _kafka_producer(self):
        if self.use_work_pool:
            return PooledKafkaProducer(
                self._set_kafka_producer_position,
                dry_run=self.dry_run
            )
        else:
            return LoggingKafkaProducer(
                self._set_kafka_producer_position,
                dry_run=self.dry_run
            )

    @property
    def client_type(self):
        """String identifying the client type."""
        return 'producer'

    def __enter__(self):
        # By default, the kafka producer is created lazily, and doesn't
        # actually do anything until it needs to.  This method is used here to
        # force the kafka producer to wake up, which will guarantee that
        # its initialized before it is used.  This is important, since without
        # it, checkpoint position data won't be passed to the producer until
        # the user starts publishing messages.
        self.wake()

        return self

    def __exit__(self, exc_type, exc_value, traceback):
        logger.info("Closing producer...")
        try:
            self.close()
            logger.info("Producer closed")
        except:
            logger.exception("Failed to close the Producer.")
            if exc_type is None:
                # The exception shouldn't mask the original exception if there
                # is one, but if an exception occurs, we want it to show up.
                raise
        # Returning any kind of truthy value will suppress the exception, if
        # there was one.  The intention of returning False here is to never
        # suppress the exception.  See:
        # https://docs.python.org/2/reference/datamodel.html#object.__exit__
        # for more information.
        return False

    def publish(self, message):
        """Adds the message to the buffer to be published.  Messages are
        published after a number of messages are accumulated or after a
        slight time delay, whichever passes first.  Passing a message to
        publish does not guarantee that it will be successfully published into
        Kafka.

        **TODO(DATAPIPE-155|justinc)**:

        * Point to information about the message accumulation and time
          delay config.
        * Include information about checking which messages have actually
          been published.

        Args:
            message (data_pipeline.message.Message): message to publish
        """
        self.publish_message(message)
        self.monitor.record_message(message)

    def publish_message(self, message):
        self._kafka_producer.publish(message)

    def ensure_messages_published(self, messages, topic_offsets):
        """This method should only be used when recovering after an unclean
        shutdown, and only if the upstream message source is persistent and can
        be rewound and replayed.  All messages produced since the last
        successful checkpoint should be passed as a list into this method,
        which will then ensure that each message has either already been
        published into Kafka, or will publish each message into Kafka.

        The call will block until all messages are published successfully.

        Immediately after calling this method, you should call
        :meth:`get_checkpoint_position_data` and persist the data.

        Args:
            messages (list of :class:`data_pipeline.message.Message`): List of
                messages to ensure are published.  The order of the messages
                matters, this code assumes that the messages are in the order
                they would have been published in.
            topic_offsets (dict of str to int): The topic offsets should be a
                dictionary containing the offset of the next message that would
                be published in each topic.  This should be in the format of
                :attr:`data_pipeline.position_data.PositionData.topic_to_kafka_offset_map`.

        Raises:
            PublicationUnensurableError: If any topics already have more messages
                published than would be published by this method, an assertion
                will fail.  This should never happen in practice.  If it
                does, it means that there has either been another publisher
                writing to the topic, which breaks the data pipeline contract,
                or there weren't enough messages passed into this method.  In
                either case, manual intervention will be required.  Note that
                in the event of a failure, some messages may have been
                published.
        """
        topic_messages_map = self._generate_topic_messages_map(messages)
        topic_actual_published_count_map = (
            self._kafka_producer.get_actual_published_messages_count(
                topics=topic_messages_map.keys(),
                topic_to_tracked_offset_map=topic_offsets
            )
        )

        for topic, messages in topic_messages_map.iteritems():
<<<<<<< HEAD
            already_published_count = topic_actual_published_count_map[topic]
=======
            saved_offset = topic_offsets.get(topic, 0)
            already_published_count = topic_watermarks_map[topic] - saved_offset

            info_to_log = dict(
                message="Attempting to ensure messages published",
                topic=topic,
                saved_offset=saved_offset,
                high_watermark=topic_watermarks_map[topic],
                message_count=len(messages),
                already_published_count=already_published_count
            )

            logger.info(json.dumps(info_to_log))

>>>>>>> 2da8dc8c
            if already_published_count < 0 or already_published_count > len(messages):
                raise PublicationUnensurableError()
            for message in messages[already_published_count:]:
                self.publish(message)

        self.flush()

    def flush(self):
        """Block until all data pipeline messages have been
        successfully published into Kafka.
        """
        self._kafka_producer.flush_buffered_messages()

    def close(self):
        """Closes the producer, flushing all buffered messages into Kafka.
        Calling this method directly is not recommended, instead, use the
        producer as a context manager::

            with Producer() as producer:
                producer.publish(message)
                ...
                producer.publish(message)
        """
        self.monitor.close()
        self._kafka_producer.close()
        assert len(multiprocessing.active_children()) == 0

    def get_checkpoint_position_data(self):
        """
        returns:
            PositionData: `PositionData` structure
                containing details about the last messages published to Kafka,
                including Kafka offsets and upstream position information.
        """
        return self.position_data

    def wake(self):
        """The synchronous producer has no mechanism to flush messages on its
        own, in the absence of other messages being published.  Consequently,
        if there are gaps where messages aren't published, this method should
        be called to allow the producer to flush its buffers if it needs to.

        If messages aren't published at least every 250ms, this method should
        be called about that often, to ensure that messages don't sit in the
        buffer for longer than that.

        Example::

            If the upstream messages are coming in slowly, or there can be gaps,
            call wake periodically so the producer has a change to publish
            messages::

                with Producer() as producer:
                    while True:
                        # if no new message arrive after 100ms, wake up the
                        # producer.
                        try:
                            message = slow_queue.get(block=True, timeout=0.1)
                            producer.publish(message)
                        except Empty:
                            producer.wake()
        """
        self._kafka_producer.wake()

    def _set_kafka_producer_position(self, position_data):
        """Called periodically to update the producer with position data.  This
        is expected to be called at least once when the KafkaProducer is started,
        and whenever messages are successfully published.

        Args:
            position_data (:class:PositionData): PositionData structure
                containing details about the last messages published to Kafka,
                including Kafka offsets and upstream position information.
        """
        self.position_data = position_data
        if self.position_data_callback:
            self.position_data_callback(position_data)

    def _generate_topic_messages_map(self, messages):
        topic_messages_map = defaultdict(list)
        for message in messages:
            topic_messages_map[message.topic].append(message)
        return topic_messages_map<|MERGE_RESOLUTION|>--- conflicted
+++ resolved
@@ -220,24 +220,20 @@
         )
 
         for topic, messages in topic_messages_map.iteritems():
-<<<<<<< HEAD
             already_published_count = topic_actual_published_count_map[topic]
-=======
             saved_offset = topic_offsets.get(topic, 0)
-            already_published_count = topic_watermarks_map[topic] - saved_offset
 
             info_to_log = dict(
                 message="Attempting to ensure messages published",
                 topic=topic,
                 saved_offset=saved_offset,
-                high_watermark=topic_watermarks_map[topic],
+                high_watermark=already_published_count + saved_offset,
                 message_count=len(messages),
                 already_published_count=already_published_count
             )
 
             logger.info(json.dumps(info_to_log))
 
->>>>>>> 2da8dc8c
             if already_published_count < 0 or already_published_count > len(messages):
                 raise PublicationUnensurableError()
             for message in messages[already_published_count:]:
