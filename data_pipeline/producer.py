--- conflicted
+++ resolved
@@ -79,14 +79,10 @@
                 dry_run=self.dry_run
             )
 
-<<<<<<< HEAD
-    def __init__(self, producer_name, use_work_pool=False):
-=======
-    def __init__(self, use_work_pool=False, dry_run=False):
->>>>>>> 7ad76fd6
+    def __init__(self, producer_name, use_work_pool=False, dry_run=False):
         # TODO(DATAPIPE-157): This should call the Client to capture information
         # about the producer
-        super(Producer, self).__init__('producer', producer_name)
+        super(Producer, self).__init__(producer_name, 'producer')
         self.use_work_pool = use_work_pool
         self.dry_run = dry_run
 
