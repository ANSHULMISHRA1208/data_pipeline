# -*- coding: utf-8 -*-
from __future__ import absolute_import
from __future__ import unicode_literals

from contextlib import contextmanager

from cached_property import cached_property
from kafka import KafkaClient
from kafka.common import OffsetCommitRequest
from kafka.util import kafka_bytestring
from yelp_kafka.config import KafkaConsumerConfig

from data_pipeline.client import Client
from data_pipeline.config import get_config
from data_pipeline.message import Message
from data_pipeline.schematizer_clientlib.schematizer import get_schematizer


logger = get_config().logger


class ConsumerTopicState(object):
    """
    ConsumerTopicState object holds the state of a consumer topic with
    partition_offset_map mapping all the partitions of the topic with their
    last seen offsets and last_seen_schema_id with the schema id of the
    latest processed message.
    Whenever consumer receives a yelp_kafka message for a topic, it builds a
    data_pipeline.message.Message and updates the topic state map for the
    topic with updated ConsumerTopicState (updates last_seen_schema_id with
    the schema_id of the message and partition offset with the offset of
    the message).

    Args:
        partition_offset_map ({int:int}): map of partitions to their last
            seen offsets.
        last_seen_schema_id: The last seen schema_id.
    """

    def __init__(self, partition_offset_map, last_seen_schema_id):
        self.partition_offset_map = partition_offset_map
        self.last_seen_schema_id = last_seen_schema_id

    def __repr__(self):
        return '<ConsumerTopicState(last_seen_schema_id: {0}, partition_offset_map: {1})>'.format(
            self.last_seen_schema_id,
            self.partition_offset_map
        )


class BaseConsumer(Client):
    """
    This is the base interface for the Consumer implementations. It provides
    a set of methods common to the derived consumer classes and specifies
    which methods should be overridden. It should not be instantiated and
    has only been made public to ensure docs are generated.

    Args:
        consumer_name (str): See parameter `client_name` in
            :class:`data_pipeline.client.Client`.  The `consumer_name` will
            be registered with Kafka to commit offsets.
        team_name (str): See parameter `team_name` in
            :class:`data_pipeline.client.Client`.
        expected_frequency_seconds (int, ExpectedFrequency): See parameter
            `expected_frequency_seconds` in :class:`data_pipeline.client.Client`.
        topic_to_consumer_topic_state_map ({str:Optional(ConsumerTopicState)}):
            A map of topic names to `ConsumerTopicState` objects which define
            the offsets to start from. The ConsumerTopicState of a topic may be
            `None`, in which case the committed kafka offset for the
            consumer_name is used. If there is no committed kafka offset for
            the consumer_name the consumer will begin from the
            `auto_offset_reset` offset in the topic.
        auto_offset_reset (str): automatically resets the offset when there is
            no initial offset in Zookeeper or if an offset is out of range.
            If 'largest', reset the offset to the latest available message (tail).
            If 'smallest' reset from the earliest (head).
        partitioner_cooldown (float): Waiting time (in seconds) for the
            consumer to acquire the partitions. See
            yelp_kafka/yelp_kafka/partitioner.py for more details
        pre_rebalance_callback (Optional[Callable[{str:list[int]}, None]]):
            Optional callback which is passed a dict of topic as key and list
<<<<<<< HEAD
            of partitions as value. It's important to note this may be called
=======
            of partitions as value. This is called directly prior to the actual
            discarding of the topics. It's important to note this may be called
>>>>>>> 51d70c41
            multiple times in a single repartition, so any actions taken as a
            result must be idempotent. You are guaranteed that no messages will
            be consumed between this callback and the post_rebalance_callback.
        post_rebalance_callback (Optional[Callable[{str:list[int]}, None]]):
            Optional callback which is passed a dict of topic as key and list
            of partitions as value which were acquired in a repartition. You
            are guaranteed that no messages will be consumed between the
            pre_rebalance_callback and this callback.
    """

    def __init__(
        self,
        consumer_name,
        team_name,
        expected_frequency_seconds,
        topic_to_consumer_topic_state_map,
        force_payload_decode=True,
        auto_offset_reset='smallest',
        partitioner_cooldown=get_config().consumer_partitioner_cooldown_default,
        pre_rebalance_callback=None,
        post_rebalance_callback=None
    ):
        super(BaseConsumer, self).__init__(
            consumer_name,
            team_name,
            expected_frequency_seconds,
            monitoring_enabled=False
        )
        self.topic_to_consumer_topic_state_map = topic_to_consumer_topic_state_map
        self.force_payload_decode = force_payload_decode
        self.auto_offset_reset = auto_offset_reset
        self.partitioner_cooldown = partitioner_cooldown
        self.running = False
        self.consumer_group = None
        self.pre_rebalance_callback = pre_rebalance_callback
        self.post_rebalance_callback = post_rebalance_callback

    @cached_property
    def kafka_client(self):
        """ Returns the `KafkaClient` object.
        """
        return KafkaClient(get_config().cluster_config.broker_list)

    @property
    def client_type(self):
        """ Returns a string identifying the client type. """
        return "consumer"

    def __enter__(self):
        self.start()
        return self

    def __exit__(self, exc_type, exc_value, traceback):
        try:
            self.stop()
        except:
            logger.exception("Failed to stop the Consumer.")
            if exc_type is None:
                # The exception shouldn't mask the original exception if there
                # is one, but if an exception occurs, we want it to show up.
                raise
        # Returning any kind of truthy value will suppress the exception, if
        # there was one.  The intention of returning False here is to never
        # suppress the exception.  See:
        # https://docs.python.org/2/reference/datamodel.html#object.__exit__
        # for more information.
        return False

    def start(self):
        """ Start the Consumer. Normally this should NOT be called directly,
        rather the Consumer should be used as a context manager, which will
        start automatically when the context enters.

        Note:
            The derived class must implement _start().
        """
        logger.info("Starting Consumer '{0}'...".format(self.client_name))
        if self.running:
            raise RuntimeError("Consumer '{0}' is already running".format(
                self.client_name
            ))
        self._commit_topic_map_offsets()
        self._start()
        self.running = True
        logger.info("Consumer '{0}' started".format(self.client_name))

    def stop(self):
        """ Stop the Consumer. Normally this should NOT be called directly,
        rather the Consumer should be used as a context manager, which will
        stop automatically when the context exits.

        Note:
            The derived class must implement _stop().
        """
        logger.info("Stopping Consumer '{0}'...".format(self.client_name))
        if self.running:
            self._stop()
        self.kafka_client.close()
        self.running = False
        logger.info("Consumer '{0}' stopped".format(self.client_name))

    def __iter__(self):
        while True:
            yield self.get_message(
                blocking=True,
                timeout=get_config().consumer_get_messages_timeout_default
            )

    def get_message(
        self,
        blocking=False,
        timeout=get_config().consumer_get_messages_timeout_default
    ):
        """ Retrieve a single message. Returns None if no message could
        be retrieved within the timeout.

        Warning:
            If `blocking` is True and `timeout` is None this will block until
            a message is retrieved, potentially blocking forever. Please be
            absolutely sure this is what you are intending if you use these
            options!

        Args:
            blocking (boolean): Set to True to block while waiting for messages
                if the buffer has been depleted. Otherwise returns immediately
                if the buffer reaches depletion.
            timeout (double): Maximum time (in seconds) to wait if blocking is
                set to True. Set to None to wait indefinitely.

        Returns:
            (Optional(data_pipeline.message.Message)): Message object or None
                if no message could be retrieved.
        """
        return next(iter(
            self.get_messages(
                count=1,
                blocking=blocking,
                timeout=timeout
            )),
            None
        )

    def get_messages(
        self,
        count,
        blocking=False,
        timeout=get_config().consumer_get_messages_timeout_default
    ):
        """ Retrieve a list of messages from the message buffer, optionally
        blocking until the requested number of messages has been retrieved.

        Note:
            The derived class must implement this method.

        Warning:
            If `blocking` is True and `timeout` is None this will block until
            the requested number of messages is retrieved, potentially blocking
            forever. Please be absolutely sure this is what you are intending
            if you use these options!

        Args:
            count (int): Number of messages to retrieve
            blocking (boolean): Set to True to block while waiting for messages
                if the buffer has been depleted. Otherwise returns immediately
                if the buffer reaches depletion.
            timeout (double): Maximum time (in seconds) to wait if blocking is
                set to True. Set to None to wait indefinitely.

        Returns:
            ([data_pipeline.message.Message]): List of Message objects with a
                of maximum size `count`, but may be smaller or empty depending
                on how many messages were retrieved within the timeout.
        """
        raise NotImplementedError

    def commit_message(self, message):
        """ Commit the offset information of a message to Kafka. Until a message
        is committed the stored kafka offset for this `consumer_name` is not updated.

        Recommended to avoid calling this too frequently, as it is relatively
        expensive.

        Args:
            message (data_pipeline.message.Message): The message to commit
        """
        return self.commit_messages([message])

    def commit_messages(self, messages):
        """ Commit the offset information of a list of messages to Kafka. Until
        a message is committed the stored kafka offset for this `consumer_name`
        is not updated.

        Recommended to avoid calling this too frequently, as it is relatively
        expensive.

        If more than one of the given messages share the same `topic/partition`
        combination then the message with the highest offset is committed.

        Note:
            It's recommended to retrieve messages in batches via
            `get_messages(..)`, do your work with them, and then commit them as
            a group with a single call to `commit_messages(..)`

        Args:
            messages [data_pipeline.message.Message]: List of messages to commit
        """
        topic_to_partition_offset_map = {}
        for message in messages:
            pos_info = message.kafka_position_info
            partition_offset_map = topic_to_partition_offset_map.get(message.topic, {})
            max_offset = partition_offset_map.get(pos_info.partition, 0)
            # Increment the offset value by 1 so the consumer knows where to retrieve the next message.
            partition_offset_map[pos_info.partition] = max(pos_info.offset, max_offset) + 1
            topic_to_partition_offset_map[message.topic] = partition_offset_map
        self.commit_offsets(topic_to_partition_offset_map)

    def commit_offsets(self, topic_to_partition_offset_map):
        """Commits offset information to kafka.  Allows lower-level control for
        committing offsets.  In general, :meth:`commit_message` or
        :meth:`commit_messages` should be used, but this can be useful when paired with
        :meth:`data_pipeline.position_data.PositionData.topic_to_last_position_info_map`.

        **Example**::
            The `topic_to_partition_offset_map` should be formatted like::

                {
                  'topic1': {0: 83854, 1: 8943892},
                  'topic2': {0: 190898}
                }

        Args::
            topic_to_partition_offset_map (Dict[str, Dict[int, int]]): Maps from
                topics to a partition and offset map for each topic.
        """
        return self._send_offset_commit_requests(
            offset_commit_request_list=[
                OffsetCommitRequest(
                    topic=kafka_bytestring(topic),
                    partition=partition,
                    offset=offset,
                    metadata=None
                ) for topic, partition_map in topic_to_partition_offset_map.iteritems()
                for partition, offset in partition_map.iteritems()
            ]
        )

    @contextmanager
    def ensure_committed(self, messages):
        """ Context manager which calls `commit_messages` on exit, useful for
        ensuring a group of messages are committed even if an error is
        encountered.

        **Example**::

            for msg in consumer:
                if msg is None:
                    continue
                with consumer.ensure_committed(msg):
                    do_things_with_message(msg)

        **Example**::

            with consumer.ensure_committed(consumer.get_messages()) as messages:
                do_things_with_messages(messages)

        Args:
            messages (list[data_pipeline.message.Message]): Messages to commit
                when this context manager exits. May also pass a single
                `data_pipeline.message.Message` object.
        """
        try:
            yield messages
        finally:
            if isinstance(messages, Message):
                messages = [messages]
            self.commit_messages(messages=messages)

    def reset_topics(self, topic_to_consumer_topic_state_map):
        """ Stop and restart the Consumer with a new
        topic_to_consumer_topic_state_map. This can be used to change topics
        which are being consumed and/or modifying the offsets of the topics
        already being consumed.

        **Example**::

            with Consumer(
                consumer_name='example',
                team_name='bam',
                expected_frequency_seconds=12345,
                topic_to_consumer_topic_state_map={'topic1': None}
            ) as consumer:
                while True:
                    messages = consumer.get_messages(
                        count=batch_size,
                        blocking=True,
                        timeout=batch_timeout
                    )
                    process_messages(messages)
                    if no_new_topics():
                        continue
                    consumer.commit_messages(messages)
                    topic_map = consumer.topic_to_consumer_topic_state_map
                    new_topics = get_new_topics()
                    for topic in new_topics:
                        if topic not in topic_map:
                            topic_map[topic] = None
                    consumer.reset_topics(topic_map)

        Note:
            This is an expensive operation, roughly equivalent to destroying
            and recreating the Consumer, so make sure you only are calling this
            when absolutely necessary.

            It's also important to note that you should probably be calling
            `commit_messages` just prior to calling this, otherwise the offsets
            may be lost for the topics you were previously tailing.

        Args:
            topic_to_consumer_topic_state_map ({str:Optional(ConsumerTopicState)}):
                A map of topic names to `ConsumerTopicState` objects which
                define the offsets to start from. The ConsumerTopicState of a topic
                may be `None`, in which case the committed kafka offset for the
                consumer_name is used. If there is no committed kafka offset
                for the consumer_name the Consumer will begin from the
                `auto_offset_reset` offset in the topic.
        """
        self.stop()
        self.topic_to_consumer_topic_state_map = topic_to_consumer_topic_state_map
        self.start()

    def _update_topic_map(self, message):
        consumer_topic_state = self.topic_to_consumer_topic_state_map.get(message.topic)
        if consumer_topic_state is None:
            consumer_topic_state = ConsumerTopicState(
                partition_offset_map={},
                last_seen_schema_id=message.schema_id
            )
        consumer_topic_state.last_seen_schema_id = message.schema_id
        consumer_topic_state.partition_offset_map[
            message.kafka_position_info.partition
        ] = message.kafka_position_info.offset
        self.topic_to_consumer_topic_state_map[message.topic] = consumer_topic_state

    def _commit_topic_map_offsets(self):
        offset_requests = []
        for topic, consumer_topic_state in self.topic_to_consumer_topic_state_map.iteritems():
            if consumer_topic_state is None:
                continue
            for partition, offset in consumer_topic_state.partition_offset_map.iteritems():
                offset_requests.append(
                    OffsetCommitRequest(
                        topic=kafka_bytestring(topic),
                        partition=partition,
                        offset=offset,
                        metadata=None
                    )
                )
        self._send_offset_commit_requests(offset_requests)

    def _send_offset_commit_requests(self, offset_commit_request_list):
        if len(offset_commit_request_list) > 0:
            self.kafka_client.send_offset_commit_request(
                group=kafka_bytestring(self.client_name),
                payloads=offset_commit_request_list
            )

    @property
    def _kafka_consumer_config(self):
        """ The `KafkaConsumerConfig` for the Consumer.

        Notes:
            This is not a `@cached_property` since there is the possibility
            that the cluster_config could change during runtime and users could
            leverage this for responding to topology changes.

            `auto_commit` is set to False to ensure clients can determine when
            they want their topic offsets committed via commit_messages(..)
        """
        return KafkaConsumerConfig(
            group_id=self.client_name,
            cluster=get_config().cluster_config,
            auto_offset_reset=self.auto_offset_reset,
            auto_commit=False,
            partitioner_cooldown=self.partitioner_cooldown,
            pre_rebalance_callback=self.pre_rebalance_callback,
            post_rebalance_callback=self._apply_post_rebalance_callback_to_partition
        )

    def _apply_post_rebalance_callback_to_partition(self, partitions):
        """
        Removes the topics not present in the partitions list
        from the topic_to_consumer_topic_state_map

        Args:
            partitions: List of current partitions the kafka
            broker holds
        """
        self.topic_to_consumer_topic_state_map = {
            key: self.topic_to_consumer_topic_state_map.get(key)
            for key in partitions
        }

        if self.post_rebalance_callback:
            return self.post_rebalance_callback(partitions)

    def refresh_new_topics(
        self,
        topic_filter=None,
        before_refresh_handler=None
    ):
        """
        Get newly created topics that match given criteria and refresh internal
        topic state maps for these new topics.

        Args:
            topic_filter (Optional[TopicFilter]): criteria to filter newly
                created topics.
            before_refresh_handler
                (Optional[Callable[[List[data_pipeline.schematizer_clientlib.models.Topic]], Any]]):
                function that performs custom logic before the consumer resets
                topics.  The function will take a list of new topics filtered
                by the given filter and currently not in the topic state map.
                The return value of the function is ignored.

        Returns:
            [data_pipeline.schematizer_clientlib.models.Topic]: A list of new topics.
        """
        # TODO [DATAPIPE-843|clin] deprecate this function in favor of new
        # `refresh_topics` function once AST is revised to use the new function.
        new_topics = self._get_new_topics(topic_filter)

        new_topics = [topic for topic in new_topics
                      if topic.name not in self.topic_to_consumer_topic_state_map]

        if before_refresh_handler:
            before_refresh_handler(new_topics)

        if new_topics:
            self.stop()
            self._update_new_topic_state_map(new_topics)
            self.start()

        return new_topics

    def _get_new_topics(self, topic_filter):
        new_topics = get_schematizer().get_topics_by_criteria(
            namespace_name=topic_filter.namespace_name,
            source_name=topic_filter.source_name,
            created_after=topic_filter.created_after
        )
        if topic_filter.filter_func:
            new_topics = topic_filter.filter_func(new_topics)
        return new_topics

    def _update_new_topic_state_map(self, new_topics):
        for new_topic in new_topics:
            self.topic_to_consumer_topic_state_map[new_topic.name] = None

    def refresh_topics(self, consumer_source):
        """Refresh the topics this consumer is consuming from based on the
        settings in the given consumer_source.

        Args:
            consumer_source (data_pipeline.consumer_source.ConsumerSource): one
                of ConsumerSource types, such as SingleTopic, TopicInNamespace.

        Returns:
            List[str]: A list of new topic names that this consumer starts to
            consume.
        """
        topics = consumer_source.get_topics()
        new_topics = [topic for topic in topics
                      if topic not in self.topic_to_consumer_topic_state_map]

        if new_topics:
            self.stop()
            for new_topic in new_topics:
                self.topic_to_consumer_topic_state_map[new_topic] = None
            self.start()

            # If a new topic doesn't exist, when the consumer restarts, it will
            # be removed from the topic state map after the re-balance callback.
            # In such case, the non-existent topics are removed from the new_topics.
            new_topics = [topic for topic in new_topics
                          if topic in self.topic_to_consumer_topic_state_map]

        return new_topics


class TopicFilter(object):
    """Criteria to filter topics.

    Args:
        namespace_name (Optional[str]): filter topics by their namespace name.
        source_name (Optional[str]): filter topics by their source name. Note
            that same source name may appear in multiple namespaces.
        created_after (Optional[int]): get topics created after this timestamp.
            The topics created at the same timestamp are included as well.
        filter_func (Optional[function]): function that performs custom logic
            to filter topics.  The input of this function will be a list of
            topics already filtered by specified namespace, source, and/or
            created_after timestamp.  This function should return a list of
            filtered topics.
    """

    def __init__(
        self,
        namespace_name=None,
        source_name=None,
        created_after=None,
        filter_func=None
    ):
        self.namespace_name = namespace_name
        self.source_name = source_name
        self.created_after = created_after
        self.filter_func = filter_func<|MERGE_RESOLUTION|>--- conflicted
+++ resolved
@@ -79,12 +79,7 @@
             yelp_kafka/yelp_kafka/partitioner.py for more details
         pre_rebalance_callback (Optional[Callable[{str:list[int]}, None]]):
             Optional callback which is passed a dict of topic as key and list
-<<<<<<< HEAD
             of partitions as value. It's important to note this may be called
-=======
-            of partitions as value. This is called directly prior to the actual
-            discarding of the topics. It's important to note this may be called
->>>>>>> 51d70c41
             multiple times in a single repartition, so any actions taken as a
             result must be idempotent. You are guaranteed that no messages will
             be consumed between this callback and the post_rebalance_callback.
@@ -124,8 +119,7 @@
 
     @cached_property
     def kafka_client(self):
-        """ Returns the `KafkaClient` object.
-        """
+        """ Returns the `KafkaClient` object."""
         return KafkaClient(get_config().cluster_config.broker_list)
 
     @property
