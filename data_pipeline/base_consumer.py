# -*- coding: utf-8 -*-
# Copyright 2016 Yelp Inc.
#
# Licensed under the Apache License, Version 2.0 (the "License");
# you may not use this file except in compliance with the License.
# You may obtain a copy of the License at
#
#   http://www.apache.org/licenses/LICENSE-2.0
#
# Unless required by applicable law or agreed to in writing,
# software distributed under the License is distributed on an
# "AS IS" BASIS, WITHOUT WARRANTIES OR CONDITIONS OF ANY
# KIND, either express or implied.  See the License for the
# specific language governing permissions and limitations
# under the License.
from __future__ import absolute_import
from __future__ import unicode_literals

from collections import defaultdict
from contextlib import contextmanager

from cached_property import cached_property
from kafka import KafkaClient
from kafka.common import FailedPayloadsError
from kafka.common import OffsetCommitRequest
from kafka.util import kafka_bytestring
from yelp_kafka import discovery
from yelp_kafka.config import KafkaConsumerConfig

from data_pipeline._consumer_tick import _ConsumerTick
from data_pipeline._retry_util import ExpBackoffPolicy
from data_pipeline._retry_util import retry_on_exception
from data_pipeline._retry_util import RetryPolicy
from data_pipeline.client import Client
from data_pipeline.config import get_config
from data_pipeline.consumer_source import FixedSchemas
from data_pipeline.envelope import Envelope
from data_pipeline.message import Message
from data_pipeline.schematizer_clientlib.schematizer import get_schematizer

logger = get_config().logger


class MultipleClusterTypeTypeError(Exception):
    pass


class TopicNotFoundInRegionError(Exception):
    def __init__(self, topic_name, cluster_type, cluster_name):
        err_message = (
            "Topic `{}` not found in `{}` kafka type cluster in `{}` "
            "region".format(topic_name, cluster_type, cluster_name)
        )
        Exception.__init__(self, err_message)


class ConsumerTopicState(object):
    """
    ConsumerTopicState object holds the state of a consumer topic with
    partition_offset_map mapping all the partitions of the topic with their
    last seen offsets and last_seen_schema_id with the schema id of the
    latest processed message.
    Whenever consumer receives a yelp_kafka message for a topic, it builds a
    data_pipeline.message.Message and updates the topic state map for the
    topic with updated ConsumerTopicState (updates last_seen_schema_id with
    the schema_id of the message and partition offset with the offset of
    the message).

    Args:
        partition_offset_map ({int:int}): map of partitions to their last
            seen offsets.
        last_seen_schema_id: The last seen schema_id.
    """

    def __init__(self, partition_offset_map, last_seen_schema_id):
        self.partition_offset_map = partition_offset_map
        self.last_seen_schema_id = last_seen_schema_id

    def __repr__(self):
        return '<ConsumerTopicState(last_seen_schema_id: {0}, partition_offset_map: {1})>'.format(
            self.last_seen_schema_id,
            self.partition_offset_map
        )


class BaseConsumer(Client):
    """
    This is the base interface for the Consumer implementations. It provides
    a set of methods common to the derived consumer classes and specifies
    which methods should be overridden. It should not be instantiated and
    has only been made public to ensure docs are generated.

    Args:
        consumer_name (str): See parameter `client_name` in
            :class:`data_pipeline.client.Client`.  The `consumer_name` will
            be registered with Kafka to commit offsets.
        team_name (str): See parameter `team_name` in
            :class:`data_pipeline.client.Client`.
        expected_frequency_seconds (int, ExpectedFrequency): See parameter
            `expected_frequency_seconds` in :class:`data_pipeline.client.Client`.
        topic_to_consumer_topic_state_map ({str:Optional(ConsumerTopicState)}):
            A map of topic names to `ConsumerTopicState` objects which define
            the offsets to start from. The ConsumerTopicState of a topic may be
            `None`, in which case the committed kafka offset for the
            consumer_name is used. If there is no committed kafka offset for
            the consumer_name the consumer will begin from the
            `auto_offset_reset` offset in the topic.
        consumer_source (ConsumerSource): Object to specify the topics this
            consumer consumes messages from. It must be a
            :class:`data_pipeline.consumer_source.ConsumerSource` object. For
            example, to process messages from a fixed set of topics, use
            :class:`data_pipeline.consumer_source.FixedTopics`.
            In case of FixedSchema consumer source, at most one schema_id can
            be provided per topic. Consumer would use that schema as reader
            schema to decode the message. In case no schema id for a topic is
            specified, then the Consumer would use the schema id that the
            message was encoded with to decode the message.
        auto_offset_reset (str): automatically resets the offset when there is
            no initial offset in Zookeeper or if an offset is out of range.
            If 'largest', reset the offset to the latest available message (tail).
            If 'smallest' reset from the earliest (head).
        partitioner_cooldown (float): Waiting time (in seconds) for the
            consumer to acquire the partitions. See
            yelp_kafka/yelp_kafka/partitioner.py for more details
        use_group_sha (Optional[boolean]): Used by partitioner to establish
            group membership. If false, consumer group with same name will
            be treated as the same group; otherwise, they will be different
            since group sha is different. Default is true.
        pre_rebalance_callback (Optional[Callable[{str:list[int]}, None]]):
            Optional callback which is passed a dict of topic as key and list
            of partitions as value. It's important to note this may be called
            multiple times in a single repartition, so any actions taken as a
            result must be idempotent. You are guaranteed that no messages will
            be consumed between this callback and the post_rebalance_callback.
        post_rebalance_callback (Optional[Callable[{str:list[int]}, None]]):
            Optional callback which is passed a dict of topic as key and list
            of partitions as value which were acquired in a repartition. You
            are guaranteed that no messages will be consumed between the
            pre_rebalance_callback and this callback.
        fetch_offsets_for_topics: (Optional[Callable[List[str],
            Dict[str, Optional[Dict[int, int]]]]]): Optional callback which is
            passed a list of topics, and should return a dictionary where keys
            are topic names and values are either None if no offset should be
            manually set, or a map from partition to offset.
            If implemented, this function will be called every time
            consumer refreshes the topics, so that the consumer can provide a
            map of partitions to offsets for each topic, or None if the default
            behavior should be employed instead. The default behavior is
            picking up the last committed offsets of topics.
            This method must be implemented if topic state is to be stored
            in some system other than Kafka, for example when writing data from
            Kafka into a transactional store.
        pre_topic_refresh_callback: (Optional[Callable[[set[str], set[str]],
            Any]]): Optional callback that gets executed right before the
            consumer is about to refresh the topics. The callback function is
            passed in a set of topic names Consumer is currently consuming
            from (current_topics) and a set of topic names Consumer will be
            consuming from (refreshed_topics). The return value of the
            function is ignored.
        cluster_name: (Optional[string]): Indicates the name (region) of kafka
            cluster the topics belong to. Ex: uswest2-prod. Accordingly the
            Consumer will connect to Kafka cluster in the corresponding region.
            All topics should belong to the same kafka cluster name.
            Defaults to None.
    """

    def __init__(
        self,
        consumer_name,
        team_name,
        expected_frequency_seconds,
        topic_to_consumer_topic_state_map=None,
        consumer_source=None,
        force_payload_decode=True,
        auto_offset_reset='smallest',
        partitioner_cooldown=get_config().consumer_partitioner_cooldown_default,
        use_group_sha=get_config().consumer_use_group_sha_default,
        topic_refresh_frequency_seconds=get_config().topic_refresh_frequency_seconds,
        pre_rebalance_callback=None,
        post_rebalance_callback=None,
        fetch_offsets_for_topics=None,
        pre_topic_refresh_callback=None,
        cluster_name=None
    ):
        super(BaseConsumer, self).__init__(
            consumer_name,
            team_name,
            expected_frequency_seconds,
            monitoring_enabled=False
        )

        if ((topic_to_consumer_topic_state_map and consumer_source) or
                (not topic_to_consumer_topic_state_map and not consumer_source)):
            raise ValueError("Exactly one of topic_to_consumer_topic_state_map "
                             "or consumer_source must be specified")

        self.consumer_source = consumer_source
        self.topic_to_consumer_topic_state_map = topic_to_consumer_topic_state_map
        self.force_payload_decode = force_payload_decode
        self.auto_offset_reset = auto_offset_reset
        self.partitioner_cooldown = partitioner_cooldown
        self.use_group_sha = use_group_sha
        self.running = False
        self.consumer_group = None
        self.pre_rebalance_callback = pre_rebalance_callback
        self.post_rebalance_callback = post_rebalance_callback
        self.fetch_offsets_for_topics = fetch_offsets_for_topics
        self.pre_topic_refresh_callback = pre_topic_refresh_callback
        self.cluster_name = cluster_name
        self._refresh_timer = _ConsumerTick(
            refresh_time_seconds=topic_refresh_frequency_seconds
        )
        self._topic_to_reader_schema_map = self._get_topic_to_reader_schema_map(
            consumer_source
        )
<<<<<<< HEAD
        self._check_all_topics_have_same_cluster_type(
            self.topic_to_consumer_topic_state_map
        )

    def _check_all_topics_have_same_cluster_type(
        self,
        topic_to_consumer_topic_state_map
    ):
        self.cluster_type = None
        for topic_name in topic_to_consumer_topic_state_map:
            topic = get_schematizer().get_topics_by_name(topic_name)
            if self.cluster_type is None:
                self.cluster_type = topic.cluster_type
            elif self.cluster_type != topic.cluster_type:
                raise MultipleClusterTypeTypeError(
                    "Consumer can not process topics from different kafka "
                    "cluster types, i.e. ({}, {}).".format(
                        self.cluster_type,
                        topic.cluster_type
                    ))
=======
        self._consumer_retry_policy = RetryPolicy(
            ExpBackoffPolicy(with_jitter=True),
            max_retry_count=get_config().consumer_max_offset_retry_count
        )
        self._envelope = Envelope()
>>>>>>> 714f29ed

    def _get_refreshed_topic_to_consumer_topic_state_map(
        self,
        topic_to_consumer_state_map,
        consumer_source
    ):
        if topic_to_consumer_state_map:
            return topic_to_consumer_state_map
        if consumer_source:
            return self._get_topic_to_offset_map(consumer_source.get_topics())
        return {}

    def _get_topic_to_offset_map(self, topics):
        """ This function constructs a new topic_to_consumer_topic_state_map
        from the given topics set. Return the topic_to_consumer_topic_state_map
        dictionary.
        """
        if self.fetch_offsets_for_topics:
            topic_to_partition_offsets_map = self.fetch_offsets_for_topics(
                list(topics)
            )
            return {
                topic: (
                    ConsumerTopicState(
                        partition_offset_map,
                        last_seen_schema_id=None
                    ) if partition_offset_map else None
                )
                for topic, partition_offset_map in
                topic_to_partition_offsets_map.iteritems()
            }
        else:
            return {topic: None for topic in topics}

    def _get_topic_to_reader_schema_map(self, consumer_source):
        """
        In case of FixedSchema consumer source, creates a dictionary with topic
        name as key and reader schema id as value that would be used to decode
        the messages of that topic. Return the topic_to_reader_schema_map
        dictionary.
        """
        topic_to_reader_schema_map = {}
        if isinstance(consumer_source, FixedSchemas):
            schema_to_topic_map = consumer_source.get_schema_to_topic_map()
            for schema_id, topic_name in schema_to_topic_map.iteritems():
                if topic_name not in topic_to_reader_schema_map:
                    topic_to_reader_schema_map[topic_name] = schema_id
                else:
                    raise ValueError(
                        'Multiple reader schemas ({schema1}, {schema2}) exist '
                        'for topic: {topic}'.format(
                            schema1=topic_to_reader_schema_map[topic_name],
                            schema2=schema_id,
                            topic=topic_name
                        )
                    )
        return topic_to_reader_schema_map

    def _set_topic_to_partition_map(self, topic_to_consumer_topic_state_map):
        """ This function takes a topic_to_consumer_topic_state_map and sets
        the topic_to_partition_map instance variable with topic names as keys
        and corresponding partition lists as values.
        """
        self._check_all_topics_have_same_cluster_type(
            topic_to_consumer_topic_state_map
        )
        self.topic_to_partition_map = {}
        for (
            topic_name, consumer_topic_state
        ) in topic_to_consumer_topic_state_map.iteritems():
            topics = self._get_valid_topics_in_region_from_topic_name(topic_name)
            for topic in topics:
                self.topic_to_partition_map[topic] = (
                    consumer_topic_state.partition_offset_map.keys()
                    if consumer_topic_state else None
                )
        self._set_registrar_tracked_schema_ids(topic_to_consumer_topic_state_map)

    def _get_valid_topics_in_region_from_topic_name(self, topic_name):
        if self.cluster_type is 'scribe':
            topics_in_region = discovery.get_region_logs_stream(
                client_id=self.client_name,
                stream=topic_name,
                region=self.cluster_name
            )
            if not topics_in_region:
                raise TopicNotFoundInRegionError(
                    topic_name,
                    self.cluster_type,
                    self.cluster_name
                )
            topics, _ = topics_in_region[0]
            return topics
        else:
            topics_in_region = discovery.search_topic(
                topic=topic_name,
                clusters=[self._region_cluster_config]
            )
            if not topics_in_region:
                raise TopicNotFoundInRegionError(
                    topic_name,
                    self.cluster_type,
                    self._region_cluster_config.name
                )
            return [topic for topic, _ in topics_in_region]

    def _set_registrar_tracked_schema_ids(self, topic_to_consumer_topic_state_map):
        """
        Register what schema ids to track based on the topic map passed in
        on initialization and during topic change.
        """
        schema_id_list = [
            consumer_topic_state.last_seen_schema_id
            for consumer_topic_state in topic_to_consumer_topic_state_map.itervalues()
            if consumer_topic_state and consumer_topic_state.last_seen_schema_id
        ]
        self.registrar.register_tracked_schema_ids(schema_id_list)

    @cached_property
    def kafka_client(self):
        """ Returns the `KafkaClient` object."""
        return KafkaClient(self._region_cluster_config.broker_list)

    @property
    def client_type(self):
        """ Returns a string identifying the client type. """
        return "consumer"

    def __enter__(self):
        self.start()
        self.registrar.start()
        return self

    def __exit__(self, exc_type, exc_value, traceback):
        try:
            self.stop()
        except:
            logger.exception("Failed to stop the Consumer.")
            if exc_type is None:
                # The exception shouldn't mask the original exception if there
                # is one, but if an exception occurs, we want it to show up.
                raise
        # Returning any kind of truthy value will suppress the exception, if
        # there was one.  The intention of returning False here is to never
        # suppress the exception.  See:
        # https://docs.python.org/2/reference/datamodel.html#object.__exit__
        # for more information.
        return False

    def start(self):
        """ Start the Consumer. Normally this should NOT be called directly,
        rather the Consumer should be used as a context manager, which will
        start automatically when the context enters.

        Note:
            The derived class must implement _start().
        """
        self.reset_topic_to_partition_offset_cache()
        refreshed_topic_to_consumer_topic_state_map = (
            self._get_refreshed_topic_to_consumer_topic_state_map(
                self.topic_to_consumer_topic_state_map,
                self.consumer_source
            ))
        if refreshed_topic_to_consumer_topic_state_map:
            self._commit_topic_offsets(
                refreshed_topic_to_consumer_topic_state_map
            )
            # After committing partition offsets, the
            # self.topic_to_consumer_topic_state_map is set to `None` to
            # prevent committing these offsets again.
            self.topic_to_consumer_topic_state_map = None
            self._set_topic_to_partition_map(
                refreshed_topic_to_consumer_topic_state_map
            )
        self._start_consumer()

    def _start_consumer(self):
        logger.info("Starting Consumer '{0}'...".format(self.client_name))
        if self.running:
            raise RuntimeError("Consumer '{0}' is already running".format(
                self.client_name
            ))
        self._start()
        self.running = True
        logger.info("Consumer '{0}' started".format(self.client_name))

    def stop(self):
        """ Stop the Consumer. Normally this should NOT be called directly,
        rather the Consumer should be used as a context manager, which will
        stop automatically when the context exits.

        Note:
            The derived class must implement _stop().
        """
        logger.info("Stopping Consumer '{0}'...".format(self.client_name))
        if self.running:
            self._stop()
        self.registrar.stop()
        self.kafka_client.close()
        self.reset_topic_to_partition_offset_cache()
        self.running = False
        logger.info("Consumer '{0}' stopped".format(self.client_name))

    def __iter__(self):
        while True:
            yield self.get_message(
                blocking=True,
                timeout=get_config().consumer_get_messages_timeout_default
            )

    def reset_topic_to_partition_offset_cache(self):
        self.topic_to_partition_offset_map_cache = defaultdict(dict)

    def get_message(
        self,
        blocking=False,
        timeout=get_config().consumer_get_messages_timeout_default
    ):
        """ Retrieve a single message. Returns None if no message could
        be retrieved within the timeout.

        Warning:
            If `blocking` is True and `timeout` is None this will block until
            a message is retrieved, potentially blocking forever. Please be
            absolutely sure this is what you are intending if you use these
            options!

        Args:
            blocking (boolean): Set to True to block while waiting for messages
                if the buffer has been depleted. Otherwise returns immediately
                if the buffer reaches depletion.
            timeout (double): Maximum time (in seconds) to wait if blocking is
                set to True. Set to None to wait indefinitely.

        Returns:
            (Optional(data_pipeline.message.Message)): Message object or None
                if no message could be retrieved.
        """
        return next(iter(
            self.get_messages(
                count=1,
                blocking=blocking,
                timeout=timeout
            )),
            None
        )

    def get_messages(
        self,
        count,
        blocking=False,
        timeout=get_config().consumer_get_messages_timeout_default
    ):
        """ Retrieve a list of messages from the message buffer, optionally
        blocking until the requested number of messages has been retrieved.

        Note:
            The derived class must implement this method.

        Warning:
            If `blocking` is True and `timeout` is None this will block until
            the requested number of messages is retrieved, potentially blocking
            forever. Please be absolutely sure this is what you are intending
            if you use these options!

        Args:
            count (int): Number of messages to retrieve
            blocking (boolean): Set to True to block while waiting for messages
                if the buffer has been depleted. Otherwise returns immediately
                if the buffer reaches depletion.
            timeout (double): Maximum time (in seconds) to wait if blocking is
                set to True. Set to None to wait indefinitely.

        Returns:
            ([data_pipeline.message.Message]): List of Message objects with a
                of maximum size `count`, but may be smaller or empty depending
                on how many messages were retrieved within the timeout.
        """
        raise NotImplementedError

    def commit_message(self, message):
        """ Commit the offset information of a message to Kafka. Until a message
        is committed the stored kafka offset for this `consumer_name` is not updated.

        Recommended to avoid calling this too frequently, as it is relatively
        expensive.

        Args:
            message (data_pipeline.message.Message): The message to commit
        """
        return self.commit_messages([message])

    def commit_messages(self, messages):
        """ Commit the offset information of a list of messages to Kafka. Until
        a message is committed the stored kafka offset for this `consumer_name`
        is not updated.

        Recommended to avoid calling this too frequently, as it is relatively
        expensive.

        If more than one of the given messages share the same `topic/partition`
        combination then the message with the highest offset is committed.

        Note:
            It's recommended to retrieve messages in batches via
            `get_messages(..)`, do your work with them, and then commit them as
            a group with a single call to `commit_messages(..)`

        Args:
            messages [data_pipeline.message.Message]: List of messages to commit
        """
        topic_to_partition_offset_map = {}
        for message in messages:
            pos_info = message.kafka_position_info
            partition_offset_map = topic_to_partition_offset_map.get(
                message.topic,
                {}
            )
            max_offset = partition_offset_map.get(pos_info.partition, 0)
            # Increment the offset value by 1 so the consumer knows where to
            # retrieve the next message.
            partition_offset_map[pos_info.partition] = (
                max(pos_info.offset, max_offset) + 1
            )
            topic_to_partition_offset_map[message.topic] = partition_offset_map
        self.commit_offsets(topic_to_partition_offset_map)

    def commit_offsets(self, topic_to_partition_offset_map):
        """Commits offset information to kafka.  Allows lower-level control for
        committing offsets.  In general, :meth:`commit_message` or
        :meth:`commit_messages` should be used, but this can be useful when paired with
        :meth:`data_pipeline.position_data.PositionData.topic_to_last_position_info_map`.

        **Example**::
            The `topic_to_partition_offset_map` should be formatted like::

                {
                  'topic1': {0: 83854, 1: 8943892},
                  'topic2': {0: 190898}
                }

        Args::
            topic_to_partition_offset_map (Dict[str, Dict[int, int]]): Maps from
                topics to a partition and offset map for each topic.
        """
        topic_to_partition_offset_map = self._get_offsets_map_to_be_committed(
            topic_to_partition_offset_map
        )
        return self._send_offset_commit_requests(
            offset_commit_request_list=[
                OffsetCommitRequest(
                    topic=kafka_bytestring(topic),
                    partition=partition,
                    offset=offset,
                    metadata=None
                ) for topic, partition_map in topic_to_partition_offset_map.iteritems()
                for partition, offset in partition_map.iteritems()
            ]
        )

    def _get_offsets_map_to_be_committed(
        self,
        topic_to_partition_offset_map
    ):
        filtered_topic_to_partition_offset_map = defaultdict(dict)
        for topic, partition_map in topic_to_partition_offset_map.items():
            for partition, offset in partition_map.items():
                if (partition not in self.topic_to_partition_offset_map_cache[topic] or
                        self.topic_to_partition_offset_map_cache[topic][partition] != offset):
                    self.topic_to_partition_offset_map_cache[topic][partition] = offset
                    filtered_topic_to_partition_offset_map[topic][partition] = offset
        return filtered_topic_to_partition_offset_map

    @contextmanager
    def ensure_committed(self, messages):
        """ Context manager which calls `commit_messages` on exit, useful for
        ensuring a group of messages are committed even if an error is
        encountered.

        **Example**::

            for msg in consumer:
                if msg is None:
                    continue
                with consumer.ensure_committed(msg):
                    do_things_with_message(msg)

        **Example**::

            with consumer.ensure_committed(consumer.get_messages()) as messages:
                do_things_with_messages(messages)

        Args:
            messages (list[data_pipeline.message.Message]): Messages to commit
                when this context manager exits. May also pass a single
                `data_pipeline.message.Message` object.
        """
        try:
            yield messages
        finally:
            if isinstance(messages, Message):
                messages = [messages]
            self.commit_messages(messages=messages)

    def reset_topics(self, topic_to_consumer_topic_state_map):
        """ Stop and restart the Consumer with a new
        topic_to_consumer_topic_state_map. This can be used to change topics
        which are being consumed and/or modifying the offsets of the topics
        already being consumed.

        **Example**::

            with Consumer(
                consumer_name='example',
                team_name='bam',
                expected_frequency_seconds=12345,
                topic_to_consumer_topic_state_map={'topic1': None}
            ) as consumer:
                while True:
                    messages = consumer.get_messages(
                        count=batch_size,
                        blocking=True,
                        timeout=batch_timeout
                    )
                    process_messages(messages)
                    if no_new_topics():
                        continue
                    consumer.commit_messages(messages)
                    topic_map = {}
                    for topic in consumer.topic_to_partition_map.keys():
                        topic_map[topic] = None
                    new_topics = get_new_topics()
                    for topic in new_topics:
                        if topic not in topic_map:
                            topic_map[topic] = None
                    consumer.reset_topics(topic_map)

        Note:
            This is an expensive operation, roughly equivalent to destroying
            and recreating the Consumer, so make sure you only are calling this
            when absolutely necessary.

            It's also important to note that you should probably be calling
            `commit_messages` just prior to calling this, otherwise the offsets
            may be lost for the topics you were previously tailing.

        Args:
            topic_to_consumer_topic_state_map ({str:Optional(ConsumerTopicState)}):
                A map of topic names to `ConsumerTopicState` objects which
                define the offsets to start from. The ConsumerTopicState of a topic
                may be `None`, in which case the committed kafka offset for the
                consumer_name is used. If there is no committed kafka offset
                for the consumer_name the Consumer will begin from the
                `auto_offset_reset` offset in the topic.
        """
        self.stop()
        self._commit_topic_offsets(topic_to_consumer_topic_state_map)
        self._set_topic_to_partition_map(topic_to_consumer_topic_state_map)
        self._start_consumer()

    def _commit_topic_offsets(self, topic_to_consumer_topic_state_map):
        if topic_to_consumer_topic_state_map:
            logger.info("Committing offsets for Consumer '{0}'...".format(
                self.client_name
            ))
            topic_to_partition_offset_map = {}
            for topic, consumer_topic_state in topic_to_consumer_topic_state_map.iteritems():
                if consumer_topic_state is None:
                    continue
                topic_to_partition_offset_map[topic] = consumer_topic_state.partition_offset_map
            self.commit_offsets(topic_to_partition_offset_map)
            logger.info("Offsets committed for Consumer '{0}'...".format(
                self.client_name
            ))

    def _send_offset_commit_requests(self, offset_commit_request_list):
        if len(offset_commit_request_list) > 0:
            retry_on_exception(
                self._consumer_retry_policy,
                (FailedPayloadsError),
                self.kafka_client.send_offset_commit_request,
                group=kafka_bytestring(self.client_name),
                payloads=offset_commit_request_list
            )

    @property
    def _region_cluster_config(self):
        """ The ClusterConfig for Kafka cluster to connect to. If cluster_name
        is not specified, it will default to the value set in Config"""
        if self.cluster_name:
            return discovery.get_kafka_cluster(
                cluster_type=self.cluster_type,
                client_id=self.client_name,
                region=self.cluster_name
            )
        else:
            return get_config().cluster_config

    @property
    def _kafka_consumer_config(self):
        """ The `KafkaConsumerConfig` for the Consumer.

        Notes:
            This is not a `@cached_property` since there is the possibility
            that the cluster_config could change during runtime and users could
            leverage this for responding to topology changes.

            `auto_commit` is set to False to ensure clients can determine when
            they want their topic offsets committed via commit_messages(..)
        """
        return KafkaConsumerConfig(
            group_id=self.client_name,
            cluster=self._region_cluster_config,
            auto_offset_reset=self.auto_offset_reset,
            auto_commit=False,
            partitioner_cooldown=self.partitioner_cooldown,
            use_group_sha=self.use_group_sha,
            pre_rebalance_callback=self.pre_rebalance_callback,
            post_rebalance_callback=self._apply_post_rebalance_callback_to_partition
        )

    def _apply_post_rebalance_callback_to_partition(self, partitions):
        """
        Removes the topics not present in the partitions list
        from the consumer topic_to_partition_map

        Args:
            partitions: List of current partitions the kafka
            broker holds
        """
        self.topic_to_partition_map = dict(partitions)
        self.reset_topic_to_partition_offset_cache()

        if self.post_rebalance_callback:
            return self.post_rebalance_callback(partitions)

    def refresh_new_topics(
        self,
        topic_filter=None,
        pre_topic_refresh_callback=None
    ):
        """
        Get newly created topics that match given criteria and currently not
        being tailed by the consumer and refresh internal topics list for these
        new topics.

        **Example**::

            topic_filter = TopicFilter(namespace_name='test_namespace')
            with Consumer(
                consumer_name='example',
                team_name='bam',
                expected_frequency_seconds=12345,
                topic_to_consumer_topic_state_map={'topic1': None, 'topic2': None}
            ) as consumer:
                while True:
                    messages = consumer.get_messages(
                        count=batch_size,
                        blocking=True,
                        timeout=batch_timeout
                    )
                    process_messages(messages)
                    if no_new_topics():
                        continue
                    consumer.commit_messages(messages)
                    consumer.refresh_new_topics(
                        topic_filter,
                        pre_topic_refresh_callback
                    )

        Note:
            pre_topic_refresh_callback can be used to perform custom logic and
            takes the currently tailed topics and the newly added topics as
            arguments. For example, in the aforementioned example, if a new
            topic 'topic3' is being added to namespace 'test_namespace' then
            `pre_topic_refresh_callback(['topic1', 'topic2'], ['topic3'])`
            would be executed.

            Commit the offsets of already consumed messages before refreshing
            to prevent duplicate messages. Else, the consumer will pick up the
            last committed offsets of topics and will consume already consumed
            messages.

        Args:
            topic_filter (Optional[TopicFilter]): criteria to filter newly
                created topics.
            pre_topic_refresh_callback:
                (Optional[Callable[[list[str], list[str]], Any]]): function
                that performs custom logic before the consumer start tailing
                new topics. The function will take a list of old_topic_names
                and list of new_topic_names. The return value of the function
                is ignored.

        Returns:
            [data_pipeline.schematizer_clientlib.models.Topic]: A list of new topics.
        """
        # TODO [DATAPIPE-843|clin] deprecate this function in favor of new
        # `refresh_topics` function once AST is revised to use the new function.
        new_topics = self._get_new_topics(topic_filter)
        new_topics = [topic for topic in new_topics
                      if topic.name not in self.topic_to_partition_map]

        if new_topics:
            new_topic_names = [topic.name for topic in new_topics]
            old_topic_names = self.topic_to_partition_map.keys()
            if pre_topic_refresh_callback:
                pre_topic_refresh_callback(old_topic_names, new_topic_names)
            self.stop()
            self._update_topic_to_partition_map(new_topic_names)
            self._start_consumer()

        return new_topics

    def _get_new_topics(self, topic_filter):
        new_topics = get_schematizer().get_topics_by_criteria(
            namespace_name=topic_filter.namespace_name,
            source_name=topic_filter.source_name,
            created_after=topic_filter.created_after
        )
        if topic_filter.filter_func:
            new_topics = topic_filter.filter_func(new_topics)
        return new_topics

    def _update_topic_to_partition_map(self, new_topics):
        for new_topic in new_topics:
            self.topic_to_partition_map[new_topic] = None

    def refresh_topics(self, consumer_source):
        """Refresh the topics this consumer is consuming from based on the
        settings in the given consumer_source.

        Args:
            consumer_source (data_pipeline.consumer_source.ConsumerSource): one
            of ConsumerSource types, such as SingleTopic, TopicsInFixedNamespaces.

        Returns:
            List[str]: A list of new topic names that this consumer starts to
            consume.
        """
        topics = consumer_source.get_topics()
        new_topics = [topic for topic in topics
                      if topic not in self.topic_to_partition_map]

        if new_topics:
            self.stop()
            self._update_topic_to_partition_map(new_topics)
            self._start_consumer()

            # If a new topic doesn't exist, when the consumer restarts, it will
            # be removed from the topic state map after the re-balance callback.
            # In such case, the non-existent topics are removed from the new_topics.
            new_topics = [topic for topic in new_topics
                          if topic in self.topic_to_partition_map]

        return new_topics


class TopicFilter(object):
    """Criteria to filter topics.

    Args:
        namespace_name (Optional[str]): filter topics by their namespace name.
        source_name (Optional[str]): filter topics by their source name. Note
            that same source name may appear in multiple namespaces.
        created_after (Optional[int]): get topics created after this timestamp.
            The topics created at the same timestamp are included as well.
        filter_func (Optional[function]): function that performs custom logic
            to filter topics.  The input of this function will be a list of
            topics already filtered by specified namespace, source, and/or
            created_after timestamp.  This function should return a list of
            filtered topics.
    """

    def __init__(
        self,
        namespace_name=None,
        source_name=None,
        created_after=None,
        filter_func=None
    ):
        self.namespace_name = namespace_name
        self.source_name = source_name
        self.created_after = created_after
        self.filter_func = filter_func<|MERGE_RESOLUTION|>--- conflicted
+++ resolved
@@ -213,7 +213,11 @@
         self._topic_to_reader_schema_map = self._get_topic_to_reader_schema_map(
             consumer_source
         )
-<<<<<<< HEAD
+        self._consumer_retry_policy = RetryPolicy(
+            ExpBackoffPolicy(with_jitter=True),
+            max_retry_count=get_config().consumer_max_offset_retry_count
+        )
+        self._envelope = Envelope()
         self._check_all_topics_have_same_cluster_type(
             self.topic_to_consumer_topic_state_map
         )
@@ -234,13 +238,6 @@
                         self.cluster_type,
                         topic.cluster_type
                     ))
-=======
-        self._consumer_retry_policy = RetryPolicy(
-            ExpBackoffPolicy(with_jitter=True),
-            max_retry_count=get_config().consumer_max_offset_retry_count
-        )
-        self._envelope = Envelope()
->>>>>>> 714f29ed
 
     def _get_refreshed_topic_to_consumer_topic_state_map(
         self,
