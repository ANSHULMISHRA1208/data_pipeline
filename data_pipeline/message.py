--- conflicted
+++ resolved
@@ -14,6 +14,7 @@
 from data_pipeline._fast_uuid import FastUUID
 from data_pipeline.config import get_config
 from data_pipeline.envelope import Envelope
+from data_pipeline.helpers.yelp_avro_store import _AvroStringStore
 from data_pipeline.message_type import _ProtectedMessageType
 from data_pipeline.message_type import MessageType
 from data_pipeline.meta_attribute import MetaAttribute
@@ -152,12 +153,7 @@
 
     @property
     def reader_schema_id(self):
-        return self._reader_schema_id
-
-    def _set_reader_schema_id(self, reader_schema_id):
-        if not self._is_valid_optional_type(reader_schema_id, int):
-            raise TypeError("Reader schema id must be an int")
-        self._reader_schema_id = reader_schema_id or self.schema_id
+        return self._avro_payload.reader_schema_id
 
     @property
     def message_type(self):
@@ -304,52 +300,6 @@
         self._kafka_position_info = kafka_position_info
 
     @property
-<<<<<<< HEAD
-=======
-    def _avro_schema(self):
-        return self._schematizer.get_schema_by_id(self.schema_id).schema_json
-
-    @property
-    def _avro_reader_schema(self):
-        return self._schematizer.get_schema_by_id(self.reader_schema_id).schema_json
-
-    @property
-    def _avro_string_writer(self):
-        """get the writer from store if already exists"""
-        return _AvroStringStore().get_writer(self.schema_id)
-
-    @property
-    def _avro_string_reader(self):
-        """get the reader from store if already exists"""
-        return _AvroStringStore().get_reader(
-            reader_id_key=self.reader_schema_id,
-            writer_id_key=self.schema_id
-        )
-
-    @property
-    def payload(self):
-        self._set_payload_if_necessary(self._payload_data)
-        return self._payload
-
-    def _set_payload(self, payload):
-        if not isinstance(payload, bytes):
-            raise TypeError("Payload must be bytes")
-        self._payload = payload
-        self._payload_data = None  # force payload_data to be re-decoded
-
-    @property
-    def payload_data(self):
-        self._set_payload_data_if_necessary(self._payload)
-        return self._payload_data
-
-    def _set_payload_data(self, payload_data):
-        if not isinstance(payload_data, dict):
-            raise TypeError("Payload data must be a dict")
-        self._payload_data = payload_data
-        self._payload = None  # force payload to be re-encoded
-
-    @property
->>>>>>> ba232983
     def keys(self):
         """Currently this support primary keys for flat record
         type avro schema. Support for primary keys in nested
@@ -440,21 +390,16 @@
                 "contains_pii is deprecated. Please stop passing it in.",
                 DeprecationWarning
             )
-<<<<<<< HEAD
         if topic:
             warnings.simplefilter("always", category=DeprecationWarning)
             warnings.warn("Passing in topics explicitly is deprecated.", DeprecationWarning)
         self._avro_payload = _AvroPayload(
             schema_id=schema_id,
+            reader_schema_id=reader_schema_id,
             payload=payload,
             payload_data=payload_data,
             dry_run=dry_run
         )
-=======
-
-        self._set_schema_id(schema_id)
-        self._set_reader_schema_id(reader_schema_id)
->>>>>>> ba232983
         self._set_topic(
             topic or str(self._schematizer.get_schema_by_id(schema_id).topic.name)
         )
@@ -462,15 +407,10 @@
         self._set_timestamp(timestamp)
         self._set_upstream_position_info(upstream_position_info)
         self._set_kafka_position_info(kafka_position_info)
-<<<<<<< HEAD
-        self._set_keys(keys)
-=======
         if keys is not None:
             warnings.simplefilter("always", category=DeprecationWarning)
             warnings.warn("Passing in keys explicitly is deprecated.", DeprecationWarning)
         self._keys = None
-        self._set_dry_run(dry_run)
->>>>>>> ba232983
         self._set_meta(meta)
         self._should_be_encrypted_state = None
         self._encryption_type = None
@@ -746,6 +686,7 @@
         )
         self._previous_avro_payload = _AvroPayload(
             schema_id=schema_id,
+            reader_schema_id=reader_schema_id,
             payload=previous_payload,
             payload_data=previous_payload_data,
             dry_run=dry_run
