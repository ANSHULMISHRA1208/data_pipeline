# -*- coding: utf-8 -*-
from __future__ import absolute_import
from __future__ import unicode_literals

import time
from collections import namedtuple
from enum import Enum
from uuid import UUID

from yelp_avro.avro_string_reader import AvroStringReader
from yelp_avro.avro_string_writer import AvroStringWriter
from yelp_lib.containers.lists import unlist

from data_pipeline._encryption_helper import EncryptionHelper
from data_pipeline._fast_uuid import FastUUID
from data_pipeline.config import get_config
from data_pipeline.envelope import Envelope
from data_pipeline.message_type import _ProtectedMessageType
from data_pipeline.message_type import MessageType
from data_pipeline.meta_attribute import MetaAttribute
from data_pipeline.schematizer_clientlib.schematizer import get_schematizer


logger = get_config().logger


KafkaPositionInfo = namedtuple('KafkaPositionInfo', [
    'offset',               # Offset of the message in the topic
    'partition',            # Partition of the topic the message was from
    'key'                   # Key of the message, may be `None`
])


PayloadFieldDiff = namedtuple('PayloadFieldDiff', [
    'old_value',            # Value of the field before update
    'current_value'         # Value of the field after update
])


class FieldValue(Enum):
    DATA_NOT_AVAILABLE = "DATA_NOT_AVAILABLE"
    EMPTY_DATA = "EMPTY_DATA"


class Message(object):
    """Encapsulates a data pipeline message with metadata about the message.

    Validates metadata, but not the payload itself. This class is not meant
    to be used directly. Use specific type message class instead:
    :class:`data_pipeline.message.CreateMessage`,
    :class:`data_pipeline.message.UpdateMessage`,
    :class:`data_pipeline.message.DeleteMessage`, and
    :class:`data_pipeline.message.RefreshMessage`.

    Args:
        schema_id (int): Identifies the schema used to encode the payload
        topic (Optional[str]): Kafka topic to publish into.  It is highly
            recommended to leave it unassigned and let the Schematizer decide
            the topic of the schema.  Use caution when overriding the topic.
        payload (bytes): Avro-encoded message - encoded with schema identified
            by `schema_id`. This is expected to be None for messages on their
            way to being published. Either `payload` or `payload_data` must be
            provided but not both.
        payload_data (dict): The contents of message, which will be lazily
            encoded with schema identified by `schema_id`.  Either `payload` or
            `payload_data` must be provided but not both.
        uuid (bytes, optional): Globally-unique 16-byte identifier for the
            message.  A uuid4 will be generated automatically if this isn't
            provided.
        contains_pii (bool, optional): Indicates that the payload contains PII,
            so the clientlib can properly encrypt the data and mark it as
            sensitive, defaults to False. The data pipeline consumer will
            automatically decrypt fields containing PII. This field should not
            be used to indicate that a topic should be encrypted, because
            PII information will be used to indicate to various systems how
            to handle the data, in addition to automatic decryption.
        timestamp (int, optional): A unix timestamp for the message.  If this is
            not provided, a timestamp will be generated automatically.  If the
            message is coming directly from an upstream source, and the
            modification time is available in that source, it's appropriate to
            use that timestamp.  Otherwise, it's probably best to have the
            timestamp represent when the message was generated.  If the message
            is derived from an upstream data pipeline message, reuse the
            timestamp from that upstream message.

            Timestamp is used internally by the clientlib to monitor timings and
            other metadata about the data pipeline as a system.
            Consequently, there is no need to store information about when this
            message passed through individual systems in the message itself,
            as it is otherwise recorded.  See DATAPIPE-169 for details about
            monitoring.
        upstream_position_info (dict, optional): This dict must only contain
            primitive types.  It is not used internally by the data pipeline,
            so the content is left to the application.  The clientlib will
            track these objects and provide them back from the producer to
            identify the last message that was successfully published, both
            overall and per topic.
        keys (tuple, optional): This should either be a tuple of strings
            or None.  If it's a tuple of strings, the clientlib will combine
            those strings and use them as key when publishing into Kafka.
        dry_run (boolean): When set to True, Message will return a string
            representation of the payload and previous payload, instead of
            the avro encoded message.  This is to avoid loading the schema
            from the schema store.  Defaults to False.
        meta (list of MetaAttribute, optional): This should be a list of
            MetaAttribute objects or None. This is used to contain information
            about metadata. These meta attributes are serialized using their
            respective avro schema, which is registered with the schematizer.
            Hence meta should be set with a dict which contains schema_id and
            payload as keys to construct the MetaAttribute objects. The
            payload is deserialized using the schema_id.

    Remarks:
        Although `previous_payload` and `previous_payload_data` are not
        applicable and do not exist in non-update type Message classes,
        these classes do not prevent them from being added dynamically.
        Ensure not to use these attributes for non-update type Message classes.
    """

    _message_type = None
    """Identifies the nature of the message. The valid value is one of the
    data_pipeline.message_type.MessageType. It must be set by child class.
    """

    _fast_uuid = FastUUID()
    """UUID generator - this isn't a @cached_property so it can be serialized"""

    @property
    def _schematizer(self):
        return get_schematizer()

    @property
    def topic(self):
        return self._topic

    def _set_topic(self, topic):
        if not isinstance(topic, str):
            raise TypeError("Topic must be a non-empty string")
        if len(topic) == 0:
            raise ValueError("Topic must be a non-empty string")
        self._topic = topic

    @property
    def schema_id(self):
        return self._schema_id

    def _set_schema_id(self, schema_id):
        if not isinstance(schema_id, int):
            raise TypeError("Schema id should be an int")
        self._schema_id = schema_id

    @property
    def message_type(self):
        """Identifies the nature of the message."""
        return self._message_type

    @property
    def uuid(self):
        return self._uuid

    def _set_uuid(self, uuid):
        if uuid is None:
            # UUID generation is expensive.  Using FastUUID instead of the built
            # in UUID methods increases Messages that can be instantiated per
            # second from ~25,000 to ~185,000.  Not generating UUIDs at all
            # increases the throughput further still to about 730,000 per
            # second.
            uuid = self._fast_uuid.uuid4()
        elif len(uuid) != 16:
            raise TypeError(
                "UUIDs should be exactly 16 bytes.  Conforming UUID's can be "
                "generated with `import uuid; uuid.uuid4().bytes`."
            )
        self._uuid = uuid

    @property
    def uuid_hex(self):
        # TODO: DATAPIPE-848
        return UUID(bytes=self.uuid).hex

    @property
    def contains_pii(self):
        return self._contains_pii

    def _set_contains_pii(self, schema_id):
        self._contains_pii = self._schematizer.get_schema_by_id(
            schema_id
        ).topic.contains_pii

    @property
    def encryption_type(self):
        return self._encryption_type

    def _set_encryption_type(self):
        self._encryption_type = None
        if not self._should_be_encrypted:
            return

        config_encryption_type = get_config().encryption_type
        if config_encryption_type is None:
            raise ValueError(
                "Encryption type must be set when message requires to be encrypted."
            )
        self._manual_set_encryption_type(config_encryption_type)

    @property
    def _should_be_encrypted(self):
        """Whether this message should be encrypted.  So far the criteria used
        to determine if the message should be encrypted is the pii information.
        Include additional criteria if necessary.
        """
        return self.contains_pii

    def _manual_set_encryption_type(self, encryption_type):
        """Manually set the encryption type of the message.  It is for the case
        when not all the criteria used to determine if this message should be
        encryption is available, such as when constructing the message from a
        published kafka message.
        """
        self._encryption_type = encryption_type
        if encryption_type:
            self._encryption_helper = EncryptionHelper(encryption_type)

    @property
    def dry_run(self):
        return self._dry_run

    def _set_dry_run(self, dry_run):
        self._dry_run = dry_run

    @property
    def meta(self):
        return self._meta

    def _set_meta(self, meta):
        if (not self._is_valid_optional_type(meta, list) or
                self._any_invalid_type(meta, MetaAttribute)):
            raise TypeError("Meta must be None or list of MetaAttribute objects.")
        self._meta = meta

    def get_meta_attr_by_type(self, meta, meta_type):
        if meta is not None:
            attributes_with_type = [m for m in meta if m.source == meta_type]
            return unlist(attributes_with_type)
        return None

    def _get_meta_attr_avro_repr(self):
        if self.meta is not None:
            return [meta_attr.avro_repr for meta_attr in self.meta]
        return None

    @property
    def timestamp(self):
        return self._timestamp

    def _set_timestamp(self, timestamp):
        if timestamp is None:
            timestamp = int(time.time())
        self._timestamp = timestamp

    @property
    def upstream_position_info(self):
        return self._upstream_position_info

    def _set_upstream_position_info(self, upstream_position_info):
        if not self._is_valid_optional_type(upstream_position_info, dict):
            raise TypeError("upstream_position_info must be None or a dict")
        self._upstream_position_info = upstream_position_info

    @property
    def kafka_position_info(self):
        """The kafka offset, partition, and key of the message if it
        was consumed from kafka. This is expected to be None for messages
        on their way to being published.
        """
        return self._kafka_position_info

    def _set_kafka_position_info(self, kafka_position_info):
        if not self._is_valid_optional_type(kafka_position_info, KafkaPositionInfo):
            raise TypeError(
                "kafka_position_info must be None or a KafkaPositionInfo"
            )
        self._kafka_position_info = kafka_position_info

    @property
    def _avro_schema(self):
        return self._schematizer.get_schema_by_id(self.schema_id).schema_json

    @property
    def _avro_string_writer(self):
        return AvroStringWriter(
            schema=self._avro_schema
        )

    @property
    def _avro_string_reader(self):
        return AvroStringReader(
            reader_schema=self._avro_schema,
            writer_schema=self._avro_schema
        )

    @property
    def payload(self):
        self._set_payload_if_necessary(self._payload_data)
        return self._payload

    def _set_payload(self, payload):
        if not isinstance(payload, bytes):
            raise TypeError("Payload must be bytes")
        self._payload = payload
        self._payload_data = None  # force payload_data to be re-decoded

    @property
    def payload_data(self):
        self._set_payload_data_if_necessary(self._payload)
        return self._payload_data

    def _set_payload_data(self, payload_data):
        if not isinstance(payload_data, dict):
            raise TypeError("Payload data must be a dict")
        self._payload_data = payload_data
        self._payload = None  # force payload to be re-encoded

    @property
    def previous_payload(self):
        """Avro-encoded message - encoded with schema identified by
        `schema_id`.  Required when message type is `MessageType.update`.
        """
        self._set_previous_payload_if_necessary(self._previous_payload_data)
        return self._previous_payload

    @property
    def previous_payload_data(self):
        self._set_previous_payload_data_if_necessary(self._previous_payload)
        return self._previous_payload_data

    @property
    def keys(self):
        return self._keys

    def _set_keys(self, keys):
        if not self._is_valid_optional_type(keys, tuple):
            raise TypeError("Keys must be None or a tuple.")
        if self._any_invalid_type(keys, unicode):
            raise TypeError("Element of keys must be unicode.")
        self._keys = keys

    def __init__(
        self,
        schema_id,
        topic=None,
        payload=None,
        payload_data=None,
        previous_payload=None,
        previous_payload_data=None,
        uuid=None,
        contains_pii=None,
        timestamp=None,
        upstream_position_info=None,
        kafka_position_info=None,
        keys=None,
        dry_run=False,
        meta=None
    ):
        # The decision not to just pack the message, but to validate it, is
        # intentional here.  We want to perform more sanity checks than avro
        # does, and in addition, this check is quite a bit faster than
        # serialization.  Finally, if we do it this way, we can lazily
        # serialize the payload in a subclass if necessary.
        self._set_schema_id(schema_id)
        self._set_topic(
            topic or str(self._schematizer.get_schema_by_id(schema_id).topic.name)
        )
        self._set_uuid(uuid)
        self._set_timestamp(timestamp)
        self._set_upstream_position_info(upstream_position_info)
        self._set_kafka_position_info(kafka_position_info)
        self._set_keys(keys)
        self._set_dry_run(dry_run)
        # TODO(DATAPIPE-416|psuben): Make it so contains_pii is no longer overrideable.
        self._set_contains_pii(schema_id)
        self._set_encryption_type()
        self._set_meta(meta)
        self._set_payload_or_payload_data(payload, payload_data)

<<<<<<< HEAD
=======
        if isinstance(self, UpdateMessage):
            self._set_previous_payload_or_payload_data(
                previous_payload,
                previous_payload_data
            )
        elif isinstance(self, CreateMessage) or isinstance(self, RefreshMessage) or isinstance(self, DeleteMessage):
            self._set_previous_payload_or_payload_data(
                previous_payload,
                {}
            )
>>>>>>> 0b1c0610
        if topic:
            logger.debug(
                "Overriding message topic: {} for schema {}.".format(topic, schema_id)
            )
        if self.encryption_type:
            if self._meta is None:
                self._meta = []
            if not self.get_encryption_meta(self.encryption_type, self.meta):
                self.meta.append(self._encryption_helper.encryption_meta)

    def _set_payload_or_payload_data(self, payload, payload_data):
        # payload or payload_data are lazily constructed only on request
        is_not_none_payload = payload is not None
        is_not_none_payload_data = payload_data is not None

        if is_not_none_payload and is_not_none_payload_data:
            raise TypeError("Cannot pass both payload and payload_data.")
        if is_not_none_payload:
            self._set_payload(payload)
        elif is_not_none_payload_data:
            self._set_payload_data(payload_data)
        else:
            raise TypeError("Either payload or payload_data must be provided.")


    def _set_previous_payload_or_payload_data(
        self,
        previous_payload,
        previous_payload_data
    ):
        # previous_payload or previous_payload_data are lazily constructed
        # only on request
        is_not_none_previous_payload = previous_payload is not None
        is_not_none_previous_payload_data = previous_payload_data is not None

        if is_not_none_previous_payload and is_not_none_previous_payload_data:
            raise TypeError(
                "Cannot pass both previous_payload and previous_payload_data."
            )
        if is_not_none_previous_payload:
            self._set_previous_payload(previous_payload)
        elif is_not_none_previous_payload_data:
            self._set_previous_payload_data(previous_payload_data)
        else:
            raise TypeError(
                "Either previous_payload or previous_payload_data must be provided."
            )

    def _set_previous_payload(self, previous_payload):
        if not isinstance(previous_payload, bytes):
            raise TypeError("Previous payload must be bytes")
        self._previous_payload = previous_payload
        self._previous_payload_data = None  # force previous_payload_data to be re-decoded

    def _set_previous_payload_data(self, previous_payload_data):
        if not isinstance(previous_payload_data, dict):
            raise TypeError("Previous payload data must be a dict")

        self._previous_payload_data = previous_payload_data
        self._previous_payload = None  # force previous_payload to be re-encoded

    def _set_previous_payload_if_necessary(self, previous_payload_data):
        if self._previous_payload is None:
            self._previous_payload = self._encode_payload_data(
                previous_payload_data
            )

    def _set_previous_payload_data_if_necessary(self, previous_payload):
        if self._previous_payload_data is None:
            self._previous_payload_data = self._decode_payload(previous_payload)

    def _has_field_changed(self, field):
        return field not in self.previous_payload_data or self.payload_data[field] != self.previous_payload_data[field]

    def _is_valid_optional_type(self, value, typ):
        return value is None or isinstance(value, typ)

    def _any_invalid_type(self, value_list, typ):
        if not value_list:
            return False
        return any(not isinstance(value, typ) for value in value_list)

    def _encode_payload_data(self, payload_data):
        if self.dry_run:
            return repr(payload_data)
        return self._avro_string_writer.encode(
            message_avro_representation=payload_data
        )

    def _decode_payload(self, payload):
        return self._avro_string_reader.decode(
            encoded_message=payload
        )

    def _encrypt_payload_if_necessary(self, payload):
        if self.encryption_type is not None:
            return self._encryption_helper.encrypt_payload(payload)
        return payload

    def _set_payload_data_if_necessary(self, payload):
        if self._payload_data is None:
            self._payload_data = self._decode_payload(payload)

    def _set_payload_if_necessary(self, payload_data):
        if self._payload is None:
            self._payload = self._encode_payload_data(payload_data)

    @property
    def avro_repr(self):
        if isinstance(self, UpdateMessage):
            return {
                'uuid': self.uuid,
                'message_type': self.message_type.name,
                'schema_id': self.schema_id,
                'payload': self._encrypt_payload_if_necessary(self.payload),
                'previous_payload': self._encrypt_payload_if_necessary(self.previous_payload),
                'timestamp': self.timestamp,
                'meta': self._get_meta_attr_avro_repr(),
                'encryption_type': self.encryption_type,
            }
        else:
            return {
                'uuid': self.uuid,
                'message_type': self.message_type.name,
                'schema_id': self.schema_id,
                'payload': self._encrypt_payload_if_necessary(self.payload),
                'timestamp': self.timestamp,
                'meta': self._get_meta_attr_avro_repr(),
                'encryption_type': self.encryption_type,
            }

    @classmethod
    def create_from_unpacked_message(cls, unpacked_message, kafka_position_info=None):
        encryption_type = unpacked_message['encryption_type']
        meta = cls._get_unpacked_meta(unpacked_message)
        payload = cls._get_unpacked_decrypted_payload(
            unpacked_message['payload'],
            encryption_type=encryption_type,
            meta=meta
        )

        message_params = {
            'uuid': unpacked_message['uuid'],
            'schema_id': unpacked_message['schema_id'],
            'payload': payload,
            'timestamp': unpacked_message['timestamp'],
            'meta': meta,
            'kafka_position_info': kafka_position_info
        }
        message = cls(**message_params)
        message._manual_set_encryption_type(encryption_type)
        return message

    @classmethod
    def _get_unpacked_meta(cls, unpacked_message):
        return [
            MetaAttribute(schema_id=o['schema_id'], encoded_payload=o['payload'])
            for o in unpacked_message['meta']
        ] if unpacked_message['meta'] else None

    @classmethod
    def _get_unpacked_decrypted_payload(cls, payload, encryption_type, meta):
        if not encryption_type:
            return payload

        encryption_meta = cls.get_encryption_meta(encryption_type, meta)
        encryption_helper = EncryptionHelper(encryption_type, encryption_meta)
        return encryption_helper.decrypt_payload(payload)

    @classmethod
    def get_encryption_meta(cls, encryption_type, meta):
        encryption_meta = EncryptionHelper.get_encryption_meta_by_encryption_type(
            encryption_type
        )
        return next(
            (m for m in meta if m.schema_id == encryption_meta.schema_id),
            None
        )

    @property
    def has_changed(self):
        return any(self._has_field_changed(field) for field in self.payload_data)

<<<<<<< HEAD
=======
    @property
    def payload_diff(self):
        return {
            field: self._get_field_diff(field)
            for field in self.payload_data if self._has_field_changed(field)
        }

>>>>>>> 0b1c0610
    def reload_data(self):
        """Populate the payload data or the payload if it hasn't done so.
        """
        self._set_payload_data_if_necessary(self._payload)
        self._set_payload_if_necessary(self._payload_data)

    @property
    def _str_repr(self):
        # TODO [clin|DATAPIPE-849] It should properly handle pii payload data,
        # especially it shouldn't leak it into the logs if it's used for logging.
        return {
            'uuid': self.uuid_hex,
            'message_type': self.message_type.name,
            'schema_id': self.schema_id,
            'payload_data': self.payload_data,
            'timestamp': self.timestamp,
            'meta': self._get_meta_attr_avro_repr(),
            'encryption_type': self.encryption_type
        }

    def __str__(self):
        return str(self._str_repr)

    def __eq__(self, other):
        return type(self) is type(other) and self._eq_key == other._eq_key

    def __ne__(self, other):
        return not self.__eq__(other)

    def __hash__(self):
        return hash(self._eq_key)

    @property
    def _eq_key(self):
        """Returns a tuple representing a unique key for this Message.

        Note:
            We don't include `payload_data` in the key tuple as we should be
            confident that if `payload` matches then `payload_data` will as
            well, and there is an extra overhead from decoding.
        """
        return (
            self.message_type,
            self.topic,
            self.schema_id,
            self.payload,
            self.uuid,
            self.timestamp,
            self.upstream_position_info,
            self.kafka_position_info,
            self.dry_run,
            self.encryption_type
        )


class CreateMessage(Message):

    _message_type = MessageType.create

<<<<<<< HEAD
    def __init__(
        self,
        schema_id,
        topic=None,
        payload=None,
        payload_data=None,
        previous_payload=None,
        previous_payload_data=None,
        uuid=None,
        contains_pii=None,
        timestamp=None,
        upstream_position_info=None,
        kafka_position_info=None,
        keys=None,
        dry_run=False,
        meta=None,
    ):
        super(CreateMessage, self).__init__(
            schema_id,
            topic=topic,
            payload=payload,
            payload_data=payload_data,
            uuid=uuid,
            contains_pii=contains_pii,
            timestamp=timestamp,
            upstream_position_info=upstream_position_info,
            kafka_position_info=kafka_position_info,
            keys=keys,
            dry_run=dry_run,
            meta=meta,
        )
        self._set_previous_payload_or_payload_data(
            previous_payload,
            {}
        )

    @property
    def previous_payload(self):
        """Avro-encoded message - encoded with schema identified by
        `schema_id`.  Required when message type is `MessageType.update`.
        """
        self._set_previous_payload_if_necessary(self._previous_payload_data)
        return self._previous_payload

    @property
    def previous_payload_data(self):
        self._set_previous_payload_data_if_necessary(self._previous_payload)
        return self._previous_payload_data

    @property
    def payload_diff(self):
        return {
            field: self._get_field_diff(field)
            for field in self.payload_data if self._has_field_changed(field)
        }

=======
>>>>>>> 0b1c0610
    def _get_field_diff(self, field):
        return PayloadFieldDiff(
            old_value=FieldValue.EMPTY_DATA,
            current_value=self.payload_data[field]
        )


class DeleteMessage(Message):

    _message_type = MessageType.delete

<<<<<<< HEAD
    def __init__(
        self,
        schema_id,
        topic=None,
        payload=None,
        payload_data=None,
        previous_payload=None,
        previous_payload_data=None,
        uuid=None,
        contains_pii=None,
        timestamp=None,
        upstream_position_info=None,
        kafka_position_info=None,
        keys=None,
        dry_run=False,
        meta=None,
    ):
        super(DeleteMessage, self).__init__(
            schema_id,
            topic=topic,
            payload=payload,
            payload_data=payload_data,
            uuid=uuid,
            contains_pii=contains_pii,
            timestamp=timestamp,
            upstream_position_info=upstream_position_info,
            kafka_position_info=kafka_position_info,
            keys=keys,
            dry_run=dry_run,
            meta=meta,
        )
        self._set_previous_payload_or_payload_data(
            previous_payload,
            {}
        )

    @property
    def previous_payload(self):
        """Avro-encoded message - encoded with schema identified by
        `schema_id`.  Required when message type is `MessageType.update`.
        """
        self._set_previous_payload_if_necessary(self._previous_payload_data)
        return self._previous_payload

    @property
    def previous_payload_data(self):
        self._set_previous_payload_data_if_necessary(self._previous_payload)
        return self._previous_payload_data

    @property
    def payload_diff(self):
        return {
            field: self._get_field_diff(field)
            for field in self.payload_data if self._has_field_changed(field)
        }

=======
>>>>>>> 0b1c0610
    def _get_field_diff(self, field):
        return PayloadFieldDiff(
            old_value=FieldValue.DATA_NOT_AVAILABLE,
            current_value=self.payload_data[field]
        )


class RefreshMessage(Message):

    _message_type = MessageType.refresh

<<<<<<< HEAD
    def __init__(
        self,
        schema_id,
        topic=None,
        payload=None,
        payload_data=None,
        previous_payload=None,
        previous_payload_data=None,
        uuid=None,
        contains_pii=None,
        timestamp=None,
        upstream_position_info=None,
        kafka_position_info=None,
        keys=None,
        dry_run=False,
        meta=None,
    ):
        super(RefreshMessage, self).__init__(
            schema_id,
            topic=topic,
            payload=payload,
            payload_data=payload_data,
            uuid=uuid,
            contains_pii=contains_pii,
            timestamp=timestamp,
            upstream_position_info=upstream_position_info,
            kafka_position_info=kafka_position_info,
            keys=keys,
            dry_run=dry_run,
            meta=meta,
        )
        self._set_previous_payload_or_payload_data(
            previous_payload,
            {}
        )

    @property
    def previous_payload(self):
        """Avro-encoded message - encoded with schema identified by
        `schema_id`.  Required when message type is `MessageType.update`.
        """
        self._set_previous_payload_if_necessary(self._previous_payload_data)
        return self._previous_payload

    @property
    def previous_payload_data(self):
        self._set_previous_payload_data_if_necessary(self._previous_payload)
        return self._previous_payload_data

    @property
    def payload_diff(self):
        return {
            field: self._get_field_diff(field)
            for field in self.payload_data if self._has_field_changed(field)
        }

=======
>>>>>>> 0b1c0610
    def _get_field_diff(self, field):
        return PayloadFieldDiff(
            old_value=FieldValue.EMPTY_DATA,
            current_value=self.payload_data[field]
        )


class LogMessage(Message):
    _message_type = MessageType.log


class MonitorMessage(Message):
    _message_type = _ProtectedMessageType.monitor


class UpdateMessage(Message):
    """Message for update type. This type of message requires previous
    payload in addition to the payload.

    For complete argument docs, see :class:`data_pipeline.message.Message`.

    Args:
        previous_payload (bytes): Avro-encoded message - encoded with schema
            identified by `schema_id`  Required when message type is
            MessageType.update.  Either `previous_payload` or `previous_payload_data`
            must be provided but not both.
        previous_payload_data (dict): The contents of message, which will be
            lazily encoded with schema identified by `schema_id`.  Required
            when message type is MessageType.update.  Either `previous_payload`
            or `previous_payload_data` must be provided but not both.
    """

    _message_type = MessageType.update

<<<<<<< HEAD
    def __init__(
        self,
        schema_id,
        topic=None,
        payload=None,
        payload_data=None,
        previous_payload=None,
        previous_payload_data=None,
        uuid=None,
        contains_pii=None,
        timestamp=None,
        upstream_position_info=None,
        kafka_position_info=None,
        keys=None,
        dry_run=False,
        meta=None,
    ):
        super(UpdateMessage, self).__init__(
            schema_id,
            topic=topic,
            payload=payload,
            payload_data=payload_data,
            uuid=uuid,
            contains_pii=contains_pii,
            timestamp=timestamp,
            upstream_position_info=upstream_position_info,
            kafka_position_info=kafka_position_info,
            keys=keys,
            dry_run=dry_run,
            meta=meta,
        )
        self._set_previous_payload_or_payload_data(
            previous_payload,
            previous_payload_data
        )

    @property
    def previous_payload(self):
        """Avro-encoded message - encoded with schema identified by
        `schema_id`.  Required when message type is `MessageType.update`.
        """
        self._set_previous_payload_if_necessary(self._previous_payload_data)
        return self._previous_payload

    @property
    def previous_payload_data(self):
        self._set_previous_payload_data_if_necessary(self._previous_payload)
        return self._previous_payload_data

    @property
    def payload_diff(self):
        return {
            field: self._get_field_diff(field)
            for field in self.payload_data if self._has_field_changed(field)
        }

=======
>>>>>>> 0b1c0610
    @property
    def _eq_key(self):
        """Returns a tuple representing a unique key for this Message.

        Note:
            We don't include `previous_payload_data` in the key as we should
            be confident that if `previous_payload` matches then
            `previous_payload_data` will as well, and there is an extra
            overhead from decoding.
        """
        return super(UpdateMessage, self)._eq_key + (self.previous_payload,)

    def _get_field_diff(self, field):
        return PayloadFieldDiff(
            old_value=self.previous_payload_data[field],
            current_value=self.payload_data[field]
        )

    @classmethod
    def create_from_unpacked_message(cls, unpacked_message, kafka_position_info=None):
        encryption_type = unpacked_message['encryption_type']
        meta = cls._get_unpacked_meta(unpacked_message)
        payload = cls._get_unpacked_decrypted_payload(
            unpacked_message['payload'],
            encryption_type=encryption_type,
            meta=meta
        )
        previous_payload = cls._get_unpacked_decrypted_payload(
            unpacked_message['previous_payload'],
            encryption_type=encryption_type,
            meta=meta
        )

        message_params = {
            'uuid': unpacked_message['uuid'],
            'schema_id': unpacked_message['schema_id'],
            'payload': payload,
            'previous_payload': previous_payload,
            'timestamp': unpacked_message['timestamp'],
            'meta': meta,
            'kafka_position_info': kafka_position_info
        }
        message = cls(**message_params)
        message._manual_set_encryption_type(encryption_type)
        return message

<<<<<<< HEAD
    @property
    def _str_repr(self):
        repr_dict = super(UpdateMessage, self)._str_repr
        repr_dict['previous_payload_data'] = self.previous_payload_data
        return repr_dict

    @property
    def avro_repr(self):
        return {
            'uuid': self.uuid,
            'message_type': self.message_type.name,
            'schema_id': self.schema_id,
            'payload': self._encrypt_payload_if_necessary(self.payload),
            'previous_payload': self._encrypt_payload_if_necessary(self.previous_payload),
            'timestamp': self.timestamp,
            'meta': self._get_meta_attr_avro_repr(),
            'encryption_type': self.encryption_type,
        }

=======
>>>>>>> 0b1c0610
    def reload_data(self):
        """Populate the previous payload data or decode the previous payload
        if it hasn't done so. The payload encoding/payload data decoding is
        taken care of by the `Message.reload` function in the parent class.
        """
        super(UpdateMessage, self).reload_data()
        self._set_previous_payload_data_if_necessary(self._previous_payload)
        self._set_previous_payload_if_necessary(self._previous_payload_data)

<<<<<<< HEAD
=======
    @property
    def _str_repr(self):
        repr_dict = super(UpdateMessage, self)._str_repr
        repr_dict['previous_payload_data'] = self.previous_payload_data
        return repr_dict

>>>>>>> 0b1c0610

_message_type_to_class_map = {
    o._message_type.name: o for o in Message.__subclasses__() if o._message_type
}


def create_from_kafka_message(
        topic,
        kafka_message,
        force_payload_decoding=True
):
    """ Build a data_pipeline.message.Message from a yelp_kafka message

    Args:
        topic (str): The topic name from which the message was received.
        kafka_message (yelp_kafka.consumer.Message): The message info which
            has the payload, offset, partition, and key of the received
            message.
        force_payload_decoding (boolean): If this is set to `True` then
            we will decode the payload/previous_payload immediately.
            Otherwise the decoding will happen whenever the lazy *_data
            properties are accessed.

    Returns (class:`data_pipeline.message.Message`):
        The message object
    """
    kafka_position_info = KafkaPositionInfo(
        offset=kafka_message.offset,
        partition=kafka_message.partition,
        key=kafka_message.key,
    )
    return _create_message_from_packed_message(
        packed_message=kafka_message,
        force_payload_decoding=force_payload_decoding,
        kafka_position_info=kafka_position_info
    )


def create_from_offset_and_message(
        topic,
        offset_and_message,
        force_payload_decoding=True
):
    """ Build a data_pipeline.message.Message from a kafka.common.OffsetAndMessage

    Args:
        topic (str): The topic name from which the message was received.
        offset_and_message (kafka.common.OffsetAndMessage): a namedtuple
            containing the offset and message. Message contains magic,
            attributes, keys and values.
        force_payload_decoding (boolean): If this is set to `True` then
            we will decode the payload/previous_payload immediately.
            Otherwise the decoding will happen whenever the lazy *_data
            properties are accessed.

    Returns (data_pipeline.message.Message):
        The message object
    """
    return _create_message_from_packed_message(
        packed_message=offset_and_message.message,
        force_payload_decoding=force_payload_decoding
    )


def _create_message_from_packed_message(
    packed_message,
    force_payload_decoding,
    kafka_position_info=None
):
    """ Builds a data_pipeline.message.Message from packed_message
    Args:
        packed_message (yelp_kafka.consumer.Message or kafka.common.Message):
            The message info which has the payload, offset, partition,
            and key of the received message if of type yelp_kafka.consumer.message
            or just payload, uuid, schema_id in case of kafka.common.Message.
        force_payload_decoding (boolean): If this is set to `True` then
            we will decode the payload/previous_payload immediately.
            Otherwise the decoding will happen whenever the lazy *_data
            properties are accessed.
        kafka_position_info (Optional[KafkaPositionInfo]): The specified kafka
            position information.  The kafka_position_info may be constructed
            from the unpacked yelp_kafka message.

    Returns (data_pipeline.message.Message):
        The message object
    """
    unpacked_message = Envelope().unpack(packed_message.value)
    message_class = _message_type_to_class_map[unpacked_message['message_type']]
    message = message_class.create_from_unpacked_message(
        unpacked_message=unpacked_message,
        kafka_position_info=kafka_position_info
    )
    if force_payload_decoding:
        # Access the cached, but lazily-calculated, properties
        message.reload_data()
    return message<|MERGE_RESOLUTION|>--- conflicted
+++ resolved
@@ -322,19 +322,6 @@
         self._payload = None  # force payload to be re-encoded
 
     @property
-    def previous_payload(self):
-        """Avro-encoded message - encoded with schema identified by
-        `schema_id`.  Required when message type is `MessageType.update`.
-        """
-        self._set_previous_payload_if_necessary(self._previous_payload_data)
-        return self._previous_payload
-
-    @property
-    def previous_payload_data(self):
-        self._set_previous_payload_data_if_necessary(self._previous_payload)
-        return self._previous_payload_data
-
-    @property
     def keys(self):
         return self._keys
 
@@ -351,8 +338,6 @@
         topic=None,
         payload=None,
         payload_data=None,
-        previous_payload=None,
-        previous_payload_data=None,
         uuid=None,
         contains_pii=None,
         timestamp=None,
@@ -383,19 +368,6 @@
         self._set_meta(meta)
         self._set_payload_or_payload_data(payload, payload_data)
 
-<<<<<<< HEAD
-=======
-        if isinstance(self, UpdateMessage):
-            self._set_previous_payload_or_payload_data(
-                previous_payload,
-                previous_payload_data
-            )
-        elif isinstance(self, CreateMessage) or isinstance(self, RefreshMessage) or isinstance(self, DeleteMessage):
-            self._set_previous_payload_or_payload_data(
-                previous_payload,
-                {}
-            )
->>>>>>> 0b1c0610
         if topic:
             logger.debug(
                 "Overriding message topic: {} for schema {}.".format(topic, schema_id)
@@ -579,16 +551,6 @@
     def has_changed(self):
         return any(self._has_field_changed(field) for field in self.payload_data)
 
-<<<<<<< HEAD
-=======
-    @property
-    def payload_diff(self):
-        return {
-            field: self._get_field_diff(field)
-            for field in self.payload_data if self._has_field_changed(field)
-        }
-
->>>>>>> 0b1c0610
     def reload_data(self):
         """Populate the payload data or the payload if it hasn't done so.
         """
@@ -648,7 +610,6 @@
 
     _message_type = MessageType.create
 
-<<<<<<< HEAD
     def __init__(
         self,
         schema_id,
@@ -705,8 +666,6 @@
             for field in self.payload_data if self._has_field_changed(field)
         }
 
-=======
->>>>>>> 0b1c0610
     def _get_field_diff(self, field):
         return PayloadFieldDiff(
             old_value=FieldValue.EMPTY_DATA,
@@ -718,7 +677,6 @@
 
     _message_type = MessageType.delete
 
-<<<<<<< HEAD
     def __init__(
         self,
         schema_id,
@@ -775,8 +733,6 @@
             for field in self.payload_data if self._has_field_changed(field)
         }
 
-=======
->>>>>>> 0b1c0610
     def _get_field_diff(self, field):
         return PayloadFieldDiff(
             old_value=FieldValue.DATA_NOT_AVAILABLE,
@@ -788,7 +744,6 @@
 
     _message_type = MessageType.refresh
 
-<<<<<<< HEAD
     def __init__(
         self,
         schema_id,
@@ -845,8 +800,6 @@
             for field in self.payload_data if self._has_field_changed(field)
         }
 
-=======
->>>>>>> 0b1c0610
     def _get_field_diff(self, field):
         return PayloadFieldDiff(
             old_value=FieldValue.EMPTY_DATA,
@@ -881,7 +834,6 @@
 
     _message_type = MessageType.update
 
-<<<<<<< HEAD
     def __init__(
         self,
         schema_id,
@@ -938,8 +890,6 @@
             for field in self.payload_data if self._has_field_changed(field)
         }
 
-=======
->>>>>>> 0b1c0610
     @property
     def _eq_key(self):
         """Returns a tuple representing a unique key for this Message.
@@ -986,7 +936,6 @@
         message._manual_set_encryption_type(encryption_type)
         return message
 
-<<<<<<< HEAD
     @property
     def _str_repr(self):
         repr_dict = super(UpdateMessage, self)._str_repr
@@ -1006,8 +955,6 @@
             'encryption_type': self.encryption_type,
         }
 
-=======
->>>>>>> 0b1c0610
     def reload_data(self):
         """Populate the previous payload data or decode the previous payload
         if it hasn't done so. The payload encoding/payload data decoding is
@@ -1017,15 +964,6 @@
         self._set_previous_payload_data_if_necessary(self._previous_payload)
         self._set_previous_payload_if_necessary(self._previous_payload_data)
 
-<<<<<<< HEAD
-=======
-    @property
-    def _str_repr(self):
-        repr_dict = super(UpdateMessage, self)._str_repr
-        repr_dict['previous_payload_data'] = self.previous_payload_data
-        return repr_dict
-
->>>>>>> 0b1c0610
 
 _message_type_to_class_map = {
     o._message_type.name: o for o in Message.__subclasses__() if o._message_type
