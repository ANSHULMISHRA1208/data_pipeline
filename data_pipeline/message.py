# -*- coding: utf-8 -*-
from __future__ import absolute_import
from __future__ import unicode_literals

import time
import warnings
from collections import namedtuple
from uuid import UUID

from yelp_lib.containers.lists import unlist

from data_pipeline._encryption_helper import EncryptionHelper
from data_pipeline._fast_uuid import FastUUID
from data_pipeline.config import get_config
from data_pipeline.envelope import Envelope
from data_pipeline.helpers.yelp_avro_store import _AvroStringStore
from data_pipeline.message_type import _ProtectedMessageType
from data_pipeline.message_type import MessageType
from data_pipeline.meta_attribute import MetaAttribute
from data_pipeline.schematizer_clientlib.schematizer import get_schematizer


logger = get_config().logger


KafkaPositionInfo = namedtuple('KafkaPositionInfo', [
    'offset',               # Offset of the message in the topic
    'partition',            # Partition of the topic the message was from
    'key'                   # Key of the message, may be `None`
])


PayloadFieldDiff = namedtuple('PayloadFieldDiff', [
    'old_value',            # Value of the field before update
    'current_value'         # Value of the field after update
])


class NoEntryPayload(object):
    """ This class denotes that no previous value exists for the field. """
    pass


class InvalidOperation(Exception):
    pass


class Message(object):
    """Encapsulates a data pipeline message with metadata about the message.

    Validates metadata, but not the payload itself. This class is not meant
    to be used directly. Use specific type message class instead:
    :class:`data_pipeline.message.CreateMessage`,
    :class:`data_pipeline.message.UpdateMessage`,
    :class:`data_pipeline.message.DeleteMessage`, and
    :class:`data_pipeline.message.RefreshMessage`.

    Args:
        schema_id (int): Identifies the schema used to encode the payload
        topic (Optional[str]): Kafka topic to publish into.  It is highly
            recommended to leave it unassigned and let the Schematizer decide
            the topic of the schema.  Use caution when overriding the topic.
        payload (bytes): Avro-encoded message - encoded with schema identified
            by `schema_id`. This is expected to be None for messages on their
            way to being published. Either `payload` or `payload_data` must be
            provided but not both.
        payload_data (dict): The contents of message, which will be lazily
            encoded with schema identified by `schema_id`.  Either `payload` or
            `payload_data` must be provided but not both.
        uuid (bytes, optional): Globally-unique 16-byte identifier for the
            message.  A uuid4 will be generated automatically if this isn't
            provided.
        contains_pii (bool, optional): Indicates that the payload contains PII,
            so the clientlib can properly encrypt the data and mark it as
            sensitive, defaults to False. The data pipeline consumer will
            automatically decrypt fields containing PII. This field should not
            be used to indicate that a topic should be encrypted, because
            PII information will be used to indicate to various systems how
            to handle the data, in addition to automatic decryption.
        timestamp (int, optional): A unix timestamp for the message.  If this is
            not provided, a timestamp will be generated automatically.  If the
            message is coming directly from an upstream source, and the
            modification time is available in that source, it's appropriate to
            use that timestamp.  Otherwise, it's probably best to have the
            timestamp represent when the message was generated.  If the message
            is derived from an upstream data pipeline message, reuse the
            timestamp from that upstream message.

            Timestamp is used internally by the clientlib to monitor timings and
            other metadata about the data pipeline as a system.
            Consequently, there is no need to store information about when this
            message passed through individual systems in the message itself,
            as it is otherwise recorded.  See DATAPIPE-169 for details about
            monitoring.
        upstream_position_info (dict, optional): This dict must only contain
            primitive types.  It is not used internally by the data pipeline,
            so the content is left to the application.  The clientlib will
            track these objects and provide them back from the producer to
            identify the last message that was successfully published, both
            overall and per topic.
        keys (tuple, optional): This should either be a tuple of strings
            or None.  If it's a tuple of strings, the clientlib will combine
            those strings and use them as key when publishing into Kafka.
        dry_run (boolean): When set to True, Message will return a string
            representation of the payload and previous payload, instead of
            the avro encoded message.  This is to avoid loading the schema
            from the schema store.  Defaults to False.
        meta (list of MetaAttribute, optional): This should be a list of
            MetaAttribute objects or None. This is used to contain information
            about metadata. These meta attributes are serialized using their
            respective avro schema, which is registered with the schematizer.
            Hence meta should be set with a dict which contains schema_id and
            payload as keys to construct the MetaAttribute objects. The
            payload is deserialized using the schema_id.

    Remarks:
        Although `previous_payload` and `previous_payload_data` are not
        applicable and do not exist in non-update type Message classes,
        these classes do not prevent them from being added dynamically.
        Ensure not to use these attributes for non-update type Message classes.
    """

    _message_type = None
    """Identifies the nature of the message. The valid value is one of the
    data_pipeline.message_type.MessageType. It must be set by child class.
    """

    _fast_uuid = FastUUID()
    """UUID generator - this isn't a @cached_property so it can be serialized"""

    @property
    def _schematizer(self):
        return get_schematizer()

    @property
    def topic(self):
        return self._topic

    def _set_topic(self, topic):
        if not isinstance(topic, str):
            raise TypeError("Topic must be a non-empty string")
        if len(topic) == 0:
            raise ValueError("Topic must be a non-empty string")
        self._topic = topic

    @property
    def schema_id(self):
        return self._schema_id

    def _set_schema_id(self, schema_id):
        if not isinstance(schema_id, int):
            raise TypeError("Schema id should be an int")
        self._schema_id = schema_id

    @property
    def message_type(self):
        """Identifies the nature of the message."""
        return self._message_type

    @property
    def uuid(self):
        return self._uuid

    def _set_uuid(self, uuid):
        if uuid is None:
            # UUID generation is expensive.  Using FastUUID instead of the built
            # in UUID methods increases Messages that can be instantiated per
            # second from ~25,000 to ~185,000.  Not generating UUIDs at all
            # increases the throughput further still to about 730,000 per
            # second.
            uuid = self._fast_uuid.uuid4()
        elif len(uuid) != 16:
            raise TypeError(
                "UUIDs should be exactly 16 bytes.  Conforming UUID's can be "
                "generated with `import uuid; uuid.uuid4().bytes`."
            )
        self._uuid = uuid

    @property
    def uuid_hex(self):
        # TODO: DATAPIPE-848
        return UUID(bytes=self.uuid).hex

    @property
    def contains_pii(self):
        if self._contains_pii is not None:
            return self._contains_pii
        self._set_contains_pii()
        return self._contains_pii

    def _set_contains_pii(self):
        self._contains_pii = self._schematizer.get_schema_by_id(
            self.schema_id
        ).topic.contains_pii

    @property
    def encryption_type(self):
        self._set_encryption_type_if_necessary()
        return self._encryption_type

    def _set_encryption_type_if_necessary(self):
        if self._encryption_type or not self._should_be_encrypted:
            return
        config_encryption_type = get_config().encryption_type
        if config_encryption_type is None:
            raise ValueError(
                "Encryption type must be set when message requires to be encrypted."
            )
        self._encryption_type = config_encryption_type
        self._encryption_helper = EncryptionHelper(config_encryption_type)
        self._set_encryption_meta()

    @property
    def _should_be_encrypted(self):
        """Whether this message should be encrypted.  So far the criteria used
        to determine if the message should be encrypted is the pii information.
        Include additional criteria if necessary.
        """
        if self._should_be_encrypted_state is not None:
            return self._should_be_encrypted_state

        self._should_be_encrypted_state = self.contains_pii
        return self._should_be_encrypted_state

    def _set_encryption_meta(self):
        if self._meta is None:
            self._meta = []
        self._pop_encryption_meta(self._encryption_type, self._meta)
        self._meta.append(self._encryption_helper.encryption_meta)

    @property
    def dry_run(self):
        return self._dry_run

    def _set_dry_run(self, dry_run):
        self._dry_run = dry_run

    @property
    def meta(self):
        self._set_encryption_type_if_necessary()
        return self._meta

    def _set_meta(self, meta):
        if (not self._is_valid_optional_type(meta, list) or
                self._any_invalid_type(meta, MetaAttribute)):
            raise TypeError("Meta must be None or list of MetaAttribute objects.")
        self._meta = meta

    def get_meta_attr_by_type(self, meta, meta_type):
        if meta is not None:
            attributes_with_type = [m for m in meta if m.source == meta_type]
            return unlist(attributes_with_type)
        return None

    def _get_meta_attr_avro_repr(self):
        if self.meta is not None:
            return [meta_attr.avro_repr for meta_attr in self.meta]
        return None

    @property
    def timestamp(self):
        return self._timestamp

    def _set_timestamp(self, timestamp):
        if timestamp is None:
            timestamp = int(time.time())
        self._timestamp = timestamp

    @property
    def upstream_position_info(self):
        return self._upstream_position_info

    def _set_upstream_position_info(self, upstream_position_info):
        if not self._is_valid_optional_type(upstream_position_info, dict):
            raise TypeError("upstream_position_info must be None or a dict")
        self._upstream_position_info = upstream_position_info

    @upstream_position_info.setter
    def upstream_position_info(self, upstream_position_info):
        # This should be the only exception that users can update the data after
        # the message is created. The `upstream_position_info` is not used in
        # the data pipeline and the data is up to the application, so it should
        # be ok. It is more efficient and simpler to allow application updating
        # the data than creating new instance with new data each time.
        self._set_upstream_position_info(upstream_position_info)

    @property
    def kafka_position_info(self):
        """The kafka offset, partition, and key of the message if it
        was consumed from kafka. This is expected to be None for messages
        on their way to being published.
        """
        return self._kafka_position_info

    def _set_kafka_position_info(self, kafka_position_info):
        if not self._is_valid_optional_type(kafka_position_info, KafkaPositionInfo):
            raise TypeError(
                "kafka_position_info must be None or a KafkaPositionInfo"
            )
        self._kafka_position_info = kafka_position_info

    @property
    def _avro_string_writer(self):
        """get the writer from store if already exists"""
        return _AvroStringStore().get_writer(self.schema_id)

    @property
    def _avro_string_reader(self):
        """get the reader from store if already exists"""
        return _AvroStringStore().get_reader(
            reader_schema_id=self.schema_id,
            writer_schema_id=self.schema_id
        )

    @property
    def payload(self):
        self._set_payload_if_necessary(self._payload_data)
        return self._payload

    def _set_payload(self, payload):
        if not isinstance(payload, bytes):
            raise TypeError("Payload must be bytes")
        self._payload = payload
        self._payload_data = None  # force payload_data to be re-decoded

    @property
    def payload_data(self):
        self._set_payload_data_if_necessary(self._payload)
        return self._payload_data

    def _set_payload_data(self, payload_data):
        if not isinstance(payload_data, dict):
            raise TypeError("Payload data must be a dict")
        self._payload_data = payload_data
        self._payload = None  # force payload to be re-encoded

    @property
    def keys(self):
        return self._keys

    def _set_keys(self, keys):
        if not self._is_valid_optional_type(keys, tuple):
            raise TypeError("Keys must be None or a tuple.")
        if self._any_invalid_type(keys, unicode):
            raise TypeError("Element of keys must be unicode.")
        self._keys = keys

    @property
    def payload_diff(self):
        return {
            field: self._get_field_diff(field) for field in self.payload_data
        }

    def __init__(
        self,
        schema_id,
        topic=None,
        payload=None,
        payload_data=None,
        uuid=None,
        contains_pii=None,
        timestamp=None,
        upstream_position_info=None,
        kafka_position_info=None,
        keys=None,
        dry_run=False,
        meta=None
    ):
        # The decision not to just pack the message, but to validate it, is
        # intentional here.  We want to perform more sanity checks than avro
        # does, and in addition, this check is quite a bit faster than
        # serialization.  Finally, if we do it this way, we can lazily
        # serialize the payload in a subclass if necessary.

        # TODO(DATAPIPE-416|psuben): Make it so contains_pii is no longer
        # overrideable. Now the pass-in contains_pii is no longer used. Next
        # is to remove it from the function signature altogether.
        if contains_pii is not None:
            warnings.simplefilter('always', DeprecationWarning)
            warnings.warn(
                "contains_pii is deprecated. Please stop passing it in.",
                DeprecationWarning
            )

        self._set_schema_id(schema_id)
        self._set_topic(
            topic or str(self._schematizer.get_schema_by_id(schema_id).topic.name)
        )
        self._set_uuid(uuid)
        self._set_timestamp(timestamp)
        self._set_upstream_position_info(upstream_position_info)
        self._set_kafka_position_info(kafka_position_info)
        self._set_keys(keys)
        self._set_dry_run(dry_run)
        self._set_meta(meta)
        self._set_payload_or_payload_data(payload, payload_data)
        if topic:
<<<<<<< HEAD
            warnings.simplefilter("always", category=DeprecationWarning)
            warnings.warn("Passing in topics explicitly is deprecated.", DeprecationWarning)
        if self.encryption_type:
            if self._meta is None:
                self._meta = []
            if not self.get_encryption_meta(self.encryption_type, self.meta):
                self.meta.append(self._encryption_helper.encryption_meta)
=======
            logger.debug(
                "Overriding message topic: {} for schema {}.".format(topic, schema_id)
            )
        self._should_be_encrypted_state = None
        self._encryption_type = None
        self._contains_pii = None
>>>>>>> f4a1266d

    def _set_payload_or_payload_data(self, payload, payload_data):
        # payload or payload_data are lazily constructed only on request
        is_not_none_payload = payload is not None
        is_not_none_payload_data = payload_data is not None

        if is_not_none_payload and is_not_none_payload_data:
            raise TypeError("Cannot pass both payload and payload_data.")
        if is_not_none_payload:
            self._set_payload(payload)
        elif is_not_none_payload_data:
            self._set_payload_data(payload_data)
        else:
            raise TypeError("Either payload or payload_data must be provided.")

    def _is_valid_optional_type(self, value, typ):
        return value is None or isinstance(value, typ)

    def _any_invalid_type(self, value_list, typ):
        if not value_list:
            return False
        return any(not isinstance(value, typ) for value in value_list)

    def _encode_payload_data(self, payload_data):
        if self.dry_run:
            return repr(payload_data)
        return self._avro_string_writer.encode(
            message_avro_representation=payload_data
        )

    def _decode_payload(self, payload):
        return self._avro_string_reader.decode(
            encoded_message=payload
        )

    def _encrypt_payload_if_necessary(self, payload):
        if self.encryption_type is not None:
            return self._encryption_helper.encrypt_payload(payload)
        return payload

    def _set_payload_data_if_necessary(self, payload):
        if self._payload_data is None:
            self._payload_data = self._decode_payload(payload)

    def _set_payload_if_necessary(self, payload_data):
        if self._payload is None:
            self._payload = self._encode_payload_data(payload_data)

    @property
    def avro_repr(self):
        return {
            'uuid': self.uuid,
            'message_type': self.message_type.name,
            'schema_id': self.schema_id,
            'payload': self._encrypt_payload_if_necessary(self.payload),
            'timestamp': self.timestamp,
            'meta': self._get_meta_attr_avro_repr(),
            'encryption_type': self.encryption_type,
        }

    @classmethod
    def create_from_unpacked_message(
        cls,
        unpacked_message,
        topic,
        kafka_position_info=None
    ):
        encryption_type = unpacked_message['encryption_type']
        meta = cls._get_unpacked_meta(unpacked_message)
        encryption_meta = cls._pop_encryption_meta(encryption_type, meta)
        payloads = {
            param_name: cls._get_unpacked_decrypted_payload(
                payload,
                encryption_type=encryption_type,
                encryption_meta=encryption_meta
            )
            for param_name, payload in cls._get_all_payloads(
                unpacked_message
            ).iteritems()
        }

        # TODO [clin|DATAPIPE-1004, DATAPIPE-1010] Right now it explicitly
        # passes the topic via the constructor to avoid retrieving it from
        # the schematizer. Later, once the topic is lazily retrieved, it
        # should set the topic in the same way as setting encryption type.
        message_params = {
            'uuid': unpacked_message['uuid'],
            'topic': topic,
            'schema_id': unpacked_message['schema_id'],
            'timestamp': unpacked_message['timestamp'],
            'meta': meta,
            'kafka_position_info': kafka_position_info
        }
        message_params.update(payloads)
        message = cls(**message_params)
        message._should_be_encrypted_state = bool(encryption_type)
        return message

    @classmethod
    def _get_unpacked_meta(cls, unpacked_message):
        return [
            MetaAttribute(schema_id=o['schema_id'], encoded_payload=o['payload'])
            for o in unpacked_message['meta']
        ] if unpacked_message['meta'] else None

    @classmethod
    def _get_unpacked_decrypted_payload(
        cls,
        payload,
        encryption_type,
        encryption_meta
    ):
        if not encryption_type:
            return payload

        encryption_helper = EncryptionHelper(encryption_type, encryption_meta)
        return encryption_helper.decrypt_payload(payload)

    @classmethod
    def _pop_encryption_meta(cls, encryption_type, meta):
        if not encryption_type or not meta:
            return None

        encryption_meta = EncryptionHelper.get_encryption_meta_by_encryption_type(
            encryption_type
        )
        for index, meta_attr in enumerate(meta):
            if meta_attr.schema_id == encryption_meta.schema_id:
                target_meta = meta_attr
                meta[index] = meta[-1]
                meta.pop()
                return target_meta
        return None

    @classmethod
    def _get_all_payloads(cls, unpacked_message):
        """Get all the payloads in the message."""
        return {'payload': unpacked_message['payload']}

    def reload_data(self):
        """Populate the payload data or the payload if it hasn't done so.
        """
        self._set_payload_data_if_necessary(self._payload)
        self._set_payload_if_necessary(self._payload_data)

    def _get_cleaned_pii_data(self, data):
        if not isinstance(data, dict):
            return unicode(type(data))
        return {
            key: self._get_cleaned_pii_data(value)
            for key, value in data.iteritems()
        }

    @property
    def _str_repr(self):
        cleaned_payload_data = self.payload_data
        if self.contains_pii:
            cleaned_payload_data = self._get_cleaned_pii_data(self.payload_data)
        return {
            'uuid': self.uuid_hex,
            'message_type': self.message_type.name,
            'schema_id': self.schema_id,
            'payload_data': cleaned_payload_data,
            'timestamp': self.timestamp,
            'meta': None if self.meta is None else [m._asdict() for m in self.meta],
            'encryption_type': self.encryption_type
        }

    def __str__(self):
        return str(self._str_repr)

    def __eq__(self, other):
        return type(self) is type(other) and self._eq_key == other._eq_key

    def __ne__(self, other):
        return not self.__eq__(other)

    def __hash__(self):
        return hash(self._eq_key)

    @property
    def _eq_key(self):
        """Returns a tuple representing a unique key for this Message.

        Note:
            We don't include `payload_data` in the key tuple as we should be
            confident that if `payload` matches then `payload_data` will as
            well, and there is an extra overhead from decoding.
        """
        return (
            self.message_type,
            self.topic,
            self.schema_id,
            self.payload,
            self.uuid,
            self.timestamp,
            self.upstream_position_info,
            self.kafka_position_info,
            self.dry_run,
            self.encryption_type
        )


class CreateMessage(Message):

    _message_type = MessageType.create

    def _get_field_diff(self, field):
        return PayloadFieldDiff(
            old_value=NoEntryPayload,
            current_value=self.payload_data[field]
        )


class DeleteMessage(Message):

    _message_type = MessageType.delete

    def _get_field_diff(self, field):
        return PayloadFieldDiff(
            old_value=self.payload_data[field],
            current_value=NoEntryPayload
        )


class RefreshMessage(Message):

    _message_type = MessageType.refresh

    def _get_field_diff(self, field):
        raise InvalidOperation()


class LogMessage(Message):
    _message_type = MessageType.log

    def _get_field_diff(self, field):
        raise InvalidOperation()


class MonitorMessage(Message):
    _message_type = _ProtectedMessageType.monitor

    def _get_field_diff(self, field):
        raise InvalidOperation()


class UpdateMessage(Message):
    """Message for update type. This type of message requires previous
    payload in addition to the payload.

    For complete argument docs, see :class:`data_pipeline.message.Message`.

    Args:
        previous_payload (bytes): Avro-encoded message - encoded with schema
            identified by `schema_id`  Required when message type is
            MessageType.update.  Either `previous_payload` or `previous_payload_data`
            must be provided but not both.
        previous_payload_data (dict): The contents of message, which will be
            lazily encoded with schema identified by `schema_id`.  Required
            when message type is MessageType.update.  Either `previous_payload`
            or `previous_payload_data` must be provided but not both.
    """

    _message_type = MessageType.update

    def __init__(
        self,
        schema_id,
        topic=None,
        payload=None,
        payload_data=None,
        previous_payload=None,
        previous_payload_data=None,
        uuid=None,
        contains_pii=None,
        timestamp=None,
        upstream_position_info=None,
        kafka_position_info=None,
        keys=None,
        dry_run=False,
        meta=None,
    ):
        super(UpdateMessage, self).__init__(
            schema_id,
            topic=topic,
            payload=payload,
            payload_data=payload_data,
            uuid=uuid,
            contains_pii=contains_pii,
            timestamp=timestamp,
            upstream_position_info=upstream_position_info,
            kafka_position_info=kafka_position_info,
            keys=keys,
            dry_run=dry_run,
            meta=meta,
        )
        self._set_previous_payload_or_payload_data(
            previous_payload,
            previous_payload_data
        )

    def _set_previous_payload_or_payload_data(
        self,
        previous_payload,
        previous_payload_data
    ):
        # previous_payload or previous_payload_data are lazily constructed
        # only on request
        is_not_none_previous_payload = previous_payload is not None
        is_not_none_previous_payload_data = previous_payload_data is not None

        if is_not_none_previous_payload and is_not_none_previous_payload_data:
            raise TypeError(
                "Cannot pass both previous_payload and previous_payload_data."
            )
        if is_not_none_previous_payload:
            self._set_previous_payload(previous_payload)
        elif is_not_none_previous_payload_data:
            self._set_previous_payload_data(previous_payload_data)
        else:
            raise TypeError(
                "Either previous_payload or previous_payload_data must be provided."
            )

    @property
    def _eq_key(self):
        """Returns a tuple representing a unique key for this Message.

        Note:
            We don't include `previous_payload_data` in the key as we should
            be confident that if `previous_payload` matches then
            `previous_payload_data` will as well, and there is an extra
            overhead from decoding.
        """
        return super(UpdateMessage, self)._eq_key + (self.previous_payload,)

    @property
    def previous_payload(self):
        """Avro-encoded message - encoded with schema identified by
        `schema_id`.  Required when message type is `MessageType.update`.
        """
        self._set_previous_payload_if_necessary(self._previous_payload_data)
        return self._previous_payload

    def _set_previous_payload(self, previous_payload):
        if not isinstance(previous_payload, bytes):
            raise TypeError("Previous payload must be bytes")
        self._previous_payload = previous_payload
        self._previous_payload_data = None  # force previous_payload_data to be re-decoded

    @property
    def previous_payload_data(self):
        self._set_previous_payload_data_if_necessary(self._previous_payload)
        return self._previous_payload_data

    def _set_previous_payload_data(self, previous_payload_data):
        if not isinstance(previous_payload_data, dict):
            raise TypeError("Previous payload data must be a dict")

        self._previous_payload_data = previous_payload_data
        self._previous_payload = None  # force previous_payload to be re-encoded

    @property
    def avro_repr(self):
        repr_dict = super(UpdateMessage, self).avro_repr
        repr_dict['previous_payload'] = self._encrypt_payload_if_necessary(
            self.previous_payload
        )
        return repr_dict

    @classmethod
    def _get_all_payloads(cls, unpacked_message):
        """Get all the payloads in the message."""
        return {
            'payload': unpacked_message['payload'],
            'previous_payload': unpacked_message['previous_payload']
        }

    def _set_previous_payload_if_necessary(self, previous_payload_data):
        if self._previous_payload is None:
            self._previous_payload = self._encode_payload_data(
                previous_payload_data
            )

    def _set_previous_payload_data_if_necessary(self, previous_payload):
        if self._previous_payload_data is None:
            self._previous_payload_data = self._decode_payload(previous_payload)

    def reload_data(self):
        """Populate the previous payload data or decode the previous payload
        if it hasn't done so. The payload encoding/payload data decoding is
        taken care of by the `Message.reload` function in the parent class.
        """
        super(UpdateMessage, self).reload_data()
        self._set_previous_payload_data_if_necessary(self._previous_payload)
        self._set_previous_payload_if_necessary(self._previous_payload_data)

    def _has_field_changed(self, field):
        return self.payload_data[field] != self.previous_payload_data[field]

    def _get_field_diff(self, field):
        return PayloadFieldDiff(
            old_value=self.previous_payload_data[field],
            current_value=self.payload_data[field]
        )

    @property
    def has_changed(self):
        return any(self._has_field_changed(field) for field in self.payload_data)

    @property
    def payload_diff(self):
        return {
            field: self._get_field_diff(field)
            for field in self.payload_data if self._has_field_changed(field)
        }

    @property
    def _str_repr(self):
        # Calls the _str_repr from the super class resulting in encrypted pii data.
        repr_dict = super(UpdateMessage, self)._str_repr
        repr_dict['previous_payload_data'] = (
            self.previous_payload_data if not self.contains_pii
            else self._get_cleaned_pii_data(self.previous_payload_data)
        )

        return repr_dict


_message_type_to_class_map = {
    o._message_type.name: o for o in Message.__subclasses__() if o._message_type
}


def create_from_kafka_message(
    topic,
    kafka_message,
    force_payload_decoding=True
):
    """ Build a data_pipeline.message.Message from a yelp_kafka message

    Args:
        topic (str): The topic name from which the message was received.
            This parameter is deprecating and currently not used. The topic
            will be retrieved from the given `kafka_message`.
        kafka_message (kafka.common.KafkaMessage): The message info which
            has the topic, partition, offset, key, and value(payload) of
            the received message.
        force_payload_decoding (boolean): If this is set to `True` then
            we will decode the payload/previous_payload immediately.
            Otherwise the decoding will happen whenever the lazy *_data
            properties are accessed.

    Returns (class:`data_pipeline.message.Message`):
        The message object
    """
    kafka_position_info = KafkaPositionInfo(
        offset=kafka_message.offset,
        partition=kafka_message.partition,
        key=kafka_message.key,
    )
    return _create_message_from_packed_message(
        topic=kafka_message.topic,
        packed_message=kafka_message,
        force_payload_decoding=force_payload_decoding,
        kafka_position_info=kafka_position_info
    )


def create_from_offset_and_message(
    topic,
    offset_and_message,
    force_payload_decoding=True
):
    """ Build a data_pipeline.message.Message from a kafka.common.OffsetAndMessage

    Args:
        topic (str): The topic name from which the message was received.
        offset_and_message (kafka.common.OffsetAndMessage): a namedtuple
            containing the offset and message. Message contains magic,
            attributes, keys and values.
        force_payload_decoding (boolean): If this is set to `True` then
            we will decode the payload/previous_payload immediately.
            Otherwise the decoding will happen whenever the lazy *_data
            properties are accessed.

    Returns (data_pipeline.message.Message):
        The message object
    """
    return _create_message_from_packed_message(
        topic=topic,
        packed_message=offset_and_message.message,
        force_payload_decoding=force_payload_decoding
    )


def _create_message_from_packed_message(
    topic,
    packed_message,
    force_payload_decoding,
    kafka_position_info=None
):
    """ Builds a data_pipeline.message.Message from packed_message
    Args:
        topic (str): the topic name where the message comes from.
        packed_message (yelp_kafka.consumer.Message or kafka.common.KafkaMessage):
            The message info which has the payload, offset, partition,
            and key of the received message if of type yelp_kafka.consumer.message
            or just payload, uuid, schema_id in case of kafka.common.Message.
        force_payload_decoding (boolean): If this is set to `True` then
            we will decode the payload/previous_payload immediately.
            Otherwise the decoding will happen whenever the lazy *_data
            properties are accessed.
        kafka_position_info (Optional[KafkaPositionInfo]): The specified kafka
            position information.  The kafka_position_info may be constructed
            from the unpacked yelp_kafka message.

    Returns (data_pipeline.message.Message):
        The message object
    """
    unpacked_message = Envelope().unpack(packed_message.value)
    message_class = _message_type_to_class_map[unpacked_message['message_type']]
    message = message_class.create_from_unpacked_message(
        unpacked_message=unpacked_message,
        topic=topic,
        kafka_position_info=kafka_position_info
    )
    if force_payload_decoding:
        # Access the cached, but lazily-calculated, properties
        message.reload_data()
    return message<|MERGE_RESOLUTION|>--- conflicted
+++ resolved
@@ -395,22 +395,11 @@
         self._set_meta(meta)
         self._set_payload_or_payload_data(payload, payload_data)
         if topic:
-<<<<<<< HEAD
             warnings.simplefilter("always", category=DeprecationWarning)
             warnings.warn("Passing in topics explicitly is deprecated.", DeprecationWarning)
-        if self.encryption_type:
-            if self._meta is None:
-                self._meta = []
-            if not self.get_encryption_meta(self.encryption_type, self.meta):
-                self.meta.append(self._encryption_helper.encryption_meta)
-=======
-            logger.debug(
-                "Overriding message topic: {} for schema {}.".format(topic, schema_id)
-            )
         self._should_be_encrypted_state = None
         self._encryption_type = None
         self._contains_pii = None
->>>>>>> f4a1266d
 
     def _set_payload_or_payload_data(self, payload, payload_data):
         # payload or payload_data are lazily constructed only on request
