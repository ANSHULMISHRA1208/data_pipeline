--- conflicted
+++ resolved
@@ -486,14 +486,9 @@
     def create_from_unpacked_message(
         cls,
         unpacked_message,
-<<<<<<< HEAD
         topic=None,
         kafka_position_info=None,
         reader_schema_id=None
-=======
-        topic,
-        kafka_position_info=None
->>>>>>> 177f9c03
     ):
         encryption_type = unpacked_message['encryption_type']
         meta = cls._get_unpacked_meta(unpacked_message)
@@ -517,11 +512,7 @@
             'uuid': unpacked_message['uuid'],
             'topic': topic,
             'schema_id': unpacked_message['schema_id'],
-<<<<<<< HEAD
             'reader_schema_id': reader_schema_id,
-            'payload': payload,
-=======
->>>>>>> 177f9c03
             'timestamp': unpacked_message['timestamp'],
             'meta': meta,
             'kafka_position_info': kafka_position_info
@@ -807,43 +798,11 @@
         return repr_dict
 
     @classmethod
-<<<<<<< HEAD
-    def create_from_unpacked_message(
-        cls,
-        unpacked_message,
-        topic=None,
-        kafka_position_info=None,
-        reader_schema_id=None
-    ):
-        encryption_type = unpacked_message['encryption_type']
-        meta = cls._get_unpacked_meta(unpacked_message)
-        payload = cls._get_unpacked_decrypted_payload(
-            unpacked_message['payload'],
-            encryption_type=encryption_type,
-            meta=meta
-        )
-        previous_payload = cls._get_unpacked_decrypted_payload(
-            unpacked_message['previous_payload'],
-            encryption_type=encryption_type,
-            meta=meta
-        )
-
-        message_params = {
-            'uuid': unpacked_message['uuid'],
-            'schema_id': unpacked_message['schema_id'],
-            'reader_schema_id': reader_schema_id,
-            'payload': payload,
-            'previous_payload': previous_payload,
-            'timestamp': unpacked_message['timestamp'],
-            'meta': meta,
-            'kafka_position_info': kafka_position_info
-=======
     def _get_all_payloads(cls, unpacked_message):
         """Get all the payloads in the message."""
         return {
             'payload': unpacked_message['payload'],
             'previous_payload': unpacked_message['previous_payload']
->>>>>>> 177f9c03
         }
 
     def _set_previous_payload_if_necessary(self, previous_payload_data):
