--- conflicted
+++ resolved
@@ -305,7 +305,6 @@
         self._kafka_position_info = kafka_position_info
 
     @property
-<<<<<<< HEAD
     def _avro_schema(self):
         return self._schematizer.get_schema_by_id(self.schema_id).schema_json
 
@@ -314,24 +313,16 @@
         return self._schematizer.get_schema_by_id(self.reader_schema_id).schema_json
 
     @property
-=======
->>>>>>> 436933d3
     def _avro_string_writer(self):
         """get the writer from store if already exists"""
         return _AvroStringStore().get_writer(self.schema_id)
 
     @property
     def _avro_string_reader(self):
-<<<<<<< HEAD
-        return AvroStringReader(
-            reader_schema=self._avro_reader_schema,
-            writer_schema=self._avro_schema
-=======
         """get the reader from store if already exists"""
         return _AvroStringStore().get_reader(
-            reader_schema_id=self.schema_id,
+            reader_schema_id=self.reader_schema_id,
             writer_schema_id=self.schema_id
->>>>>>> 436933d3
         )
 
     @property
