# -*- coding: utf-8 -*-
from __future__ import absolute_import
from __future__ import unicode_literals

import time
from collections import defaultdict
from collections import namedtuple

from cached_property import cached_property
from kafka import create_message
from kafka.common import ProduceRequest

<<<<<<< HEAD
from data_pipeline._position_data_builder import PositionDataBuilder
from data_pipeline.config import get_config
=======
from data_pipeline._position_data_tracker import PositionDataTracker
from data_pipeline.config import get_kafka_client
from data_pipeline.config import logger
>>>>>>> d788c4a8
from data_pipeline.envelope import Envelope


_EnvelopeAndMessage = namedtuple("_EnvelopeAndMessage", ["envelope", "message"])
logger = get_config().logger


# prepare needs to be in the module top level so it can be serialized for
# multiprocessing
def _prepare(envelope_and_message):
    try:
        return create_message(
            envelope_and_message.envelope.pack(envelope_and_message.message)
        )
    except:
        logger.exception('Prepare failed')
        raise


class KafkaProducer(object):
    """The KafkaProducer deals with buffering messages that need to be published
    into Kafka, preparing them for publication, and ultimately publishing them.

    Args:
      producer_position_callback (function): The producer position callback is
        called when the KafkaProducer is instantiated, and every time messages
        are published to notify the producer of current position information of
        successfully published messages.
    """
    message_limit = 5000
    time_limit = 0.1

    @cached_property
    def envelope(self):
        return Envelope()

<<<<<<< HEAD
    def __init__(self, messages_published_callback):
        self.messages_published_callback = messages_published_callback
        self.kafka_client = get_config().kafka_client
        self.position_data_builder = PositionDataBuilder()
=======
    def __init__(self, producer_position_callback):
        self.producer_position_callback = producer_position_callback
        self.kafka_client = get_kafka_client()
        self.position_data_tracker = PositionDataTracker()
>>>>>>> d788c4a8
        self._reset_message_buffer()

    def wake(self):
        """Should be called periodically if we're not otherwise waking up by
        publishing, to ensure that messages are actually published.
        """
        # if we haven't woken up in a while, we may need to flush messages
        self._flush_if_necessary()

    def publish(self, message):
        self._add_message_to_buffer(message)
        self.position_data_tracker.record_message_buffered(message)
        self._flush_if_necessary()

    def flush_buffered_messages(self):
        self._publish_produce_requests(self._generate_produce_requests())
        self._reset_message_buffer()

    def close(self):
        self.flush_buffered_messages()
        self.kafka_client.close()

    def _publish_produce_requests(self, requests):
        # TODO(DATAPIPE-149|justinc): This should be a loop, where on each
        # iteration all produce requests for topics that succeeded are removed,
        # and all produce requests that failed are retried.  If all haven't
        # succeeded after a few tries, this should blow up.
        try:
            published_messages_count = 0
            responses = self.kafka_client.send_produce_request(
                payloads=requests,
                acks=1  # Written to disk on master
            )
            for response in responses:
                # TODO(DATAPIPE-149|justinc): This won't work if the error code
                # is non-zero
                self.position_data_tracker.record_messages_published(
                    response.topic,
                    response.offset,
                    len(self.message_buffer[response.topic])
                )
                published_messages_count += len(self.message_buffer[response.topic])
            # Don't let this return if we didn't publish all the messages
            assert published_messages_count == self.message_buffer_size
        except:
            logger.exception("Produce failed... fix in DATAPIPE-149")
            raise

    def _is_ready_to_flush(self):
        return (
            (time.time() - self.start_time) >= self.time_limit or
            self.message_buffer_size >= self.message_limit
        )

    def _flush_if_necessary(self):
        if self._is_ready_to_flush():
            self.flush_buffered_messages()

    def _add_message_to_buffer(self, message):
        topic = message.topic
        message = self._prepare_message(message)

        self.message_buffer[topic].append(message)
        self.message_buffer_size += 1

    def _generate_produce_requests(self):
        return [
            ProduceRequest(topic=topic, partition=0, messages=messages)
            for topic, messages in self._generate_prepared_topic_and_messages()
        ]

    def _generate_prepared_topic_and_messages(self):
        return self.message_buffer.iteritems()

    def _prepare_message(self, message):
        return _prepare(_EnvelopeAndMessage(envelope=self.envelope, message=message))

    def _reset_message_buffer(self):
        self.producer_position_callback(self.position_data_tracker.get_position_data())

        self.start_time = time.time()
        self.message_buffer = defaultdict(list)
        self.message_buffer_size = 0


class LoggingKafkaProducer(KafkaProducer):
    def _publish_produce_requests(self, requests):
        logger.info(
            "Flushing buffered messages - requests={0}, messages={1}".format(
                len(requests), self.message_buffer_size
            )
        )
        super(LoggingKafkaProducer, self)._publish_produce_requests(requests)
        logger.info("All messages published successfully")

    def _reset_message_buffer(self):
        logger.info("Resetting message buffer")
        super(LoggingKafkaProducer, self)._reset_message_buffer()<|MERGE_RESOLUTION|>--- conflicted
+++ resolved
@@ -10,14 +10,8 @@
 from kafka import create_message
 from kafka.common import ProduceRequest
 
-<<<<<<< HEAD
-from data_pipeline._position_data_builder import PositionDataBuilder
+from data_pipeline._position_data_tracker import PositionDataTracker
 from data_pipeline.config import get_config
-=======
-from data_pipeline._position_data_tracker import PositionDataTracker
-from data_pipeline.config import get_kafka_client
-from data_pipeline.config import logger
->>>>>>> d788c4a8
 from data_pipeline.envelope import Envelope
 
 
@@ -54,17 +48,10 @@
     def envelope(self):
         return Envelope()
 
-<<<<<<< HEAD
-    def __init__(self, messages_published_callback):
-        self.messages_published_callback = messages_published_callback
-        self.kafka_client = get_config().kafka_client
-        self.position_data_builder = PositionDataBuilder()
-=======
     def __init__(self, producer_position_callback):
         self.producer_position_callback = producer_position_callback
-        self.kafka_client = get_kafka_client()
+        self.kafka_client = get_config().kafka_client
         self.position_data_tracker = PositionDataTracker()
->>>>>>> d788c4a8
         self._reset_message_buffer()
 
     def wake(self):
