--- conflicted
+++ resolved
@@ -2,46 +2,13 @@
 from __future__ import absolute_import
 from __future__ import unicode_literals
 
-<<<<<<< HEAD
-import copy
-import datetime
-import multiprocessing
-import random
-import time
-
-import mock
-=======
->>>>>>> 58272bfa
 import pytest
 
 from data_pipeline.consumer import Consumer
-<<<<<<< HEAD
-from data_pipeline.consumer import ConsumerTopicState
-from data_pipeline.consumer import TopicFilter
-from data_pipeline.expected_frequency import ExpectedFrequency
-from data_pipeline.message import UpdateMessage
-from data_pipeline.producer import Producer
-from data_pipeline.schema_cache import get_schematizer_client
-from data_pipeline.testing_helpers.kafka_docker import create_kafka_docker_topic
-
-
-TIMEOUT = 1.0
-""" TIMEOUT is used for all 'get_messages' calls in these tests. It's
-essential that this value is large enough for the background workers
-to have a chance to retrieve the messages, but otherwise as small
-as possible as this has a direct impact on time it takes to execute
-the tests.
-
-Unfortunately these tests can flake if the consumers happen to take
-too long to retrieve/decode the messages from kafka and miss the timeout
-window and there is currently no mechanism to know if a consumer has
-attempted and failed to retrieve a message we expect it to retrieve, vs
-just taking longer than expected.
-=======
 from data_pipeline.expected_frequency import ExpectedFrequency
 from tests.base_consumer_test import BaseConsumerTest
+from tests.base_consumer_test import RefreshTopicsTest
 from tests.base_consumer_test import TIMEOUT
->>>>>>> 58272bfa
 
 
 class TestConsumer(BaseConsumerTest):
@@ -71,282 +38,10 @@
     def test_get_messages_empty(self, consumer, topic,):
         messages = consumer.get_messages(count=10, blocking=True, timeout=TIMEOUT)
         assert len(messages) == 0
-<<<<<<< HEAD
-        assert consumer.message_buffer.empty()
         assert consumer.topic_to_consumer_topic_state_map[topic] is None
 
-    def test_basic_iteration(
-            self,
-            publish_messages,
-            consumer_asserter
-    ):
-        publish_messages(1)
-        for msg in consumer_asserter.consumer:
-            with consumer_asserter.consumer.ensure_committed(msg):
-                consumer_asserter.assert_messages(
-                    [msg],
-                    expect_buffer_empty=True
-                )
-            break
 
-    @pytest.fixture
-    def example_prev_payload_data(self, example_schema_obj):
-        return generate_payload_data(example_schema_obj)
-
-    @pytest.fixture
-    def previous_payload(self, example_schema_obj, example_prev_payload_data):
-        return AvroStringWriter(
-            example_schema_obj
-        ).encode(
-            example_prev_payload_data
-        )
-
-    @pytest.fixture
-    def update_message(self, topic, payload, previous_payload, registered_schema,
-                       example_payload_data, example_prev_payload_data):
-        msg = UpdateMessage(
-            topic=topic,
-            schema_id=registered_schema.schema_id,
-            payload=payload,
-            previous_payload=previous_payload,
-            timestamp=1500,
-            contains_pii=False
-        )
-        # TODO [DATAPIPE-249|clin] as part of refactoring and cleanup consumer
-        # tests, let's re-visit and see if these assertions are needed.
-        assert msg.topic == topic
-        assert msg.schema_id == registered_schema.schema_id
-        assert msg.payload == payload
-        assert msg.payload_data == example_payload_data
-        assert msg.previous_payload == previous_payload
-        assert msg.previous_payload_data == example_prev_payload_data
-        return msg
-
-    def test_consume_update_message(self, producer, consumer, update_message):
-        producer.publish(update_message)
-        producer.flush()
-
-        consumer_asserter = ConsumerAsserter(
-            consumer=consumer,
-            expected_msg=update_message
-        )
-        consumer_asserter.get_and_assert_messages(
-            count=1,
-            expected_msg_count=1,
-            expect_buffer_empty=True
-        )
-
-    def test_consume_using_get_message(
-            self,
-            publish_messages,
-            consumer_asserter
-    ):
-        publish_messages(1)
-        consumer = consumer_asserter.consumer
-        with consumer.ensure_committed(
-                consumer.get_message(blocking=True, timeout=TIMEOUT)
-        ) as msg:
-            consumer_asserter.assert_messages(
-                [msg],
-                expect_buffer_empty=True
-            )
-
-    def test_consume_using_get_messages(
-            self,
-            publish_messages,
-            consumer_asserter
-    ):
-        publish_messages(2)
-        consumer_asserter.get_and_assert_messages(
-            count=2,
-            expected_msg_count=2,
-            expect_buffer_empty=True
-        )
-
-    def test_basic_publish_retrieve_then_reset(
-            self,
-            publish_messages,
-            consumer_asserter,
-            topic
-    ):
-        publish_messages(2)
-
-        # Get messages so that the topic_to_consumer_topic_state_map will
-        # have a ConsumerTopicState for our topic
-        consumer_asserter.get_and_assert_messages(
-            count=2,
-            expected_msg_count=2,
-            expect_buffer_empty=True
-        )
-
-        # Verify that we are not going to get any new messages
-        consumer_asserter.get_and_assert_messages(
-            count=10,
-            expected_msg_count=0,
-            expect_buffer_empty=True
-        )
-
-        # Set the offset to one previous so we can use reset_topics to
-        # receive the same two messages again
-        consumer = consumer_asserter.consumer
-        topic_map = consumer.topic_to_consumer_topic_state_map
-        topic_map[topic].partition_offset_map[0] -= 1
-        consumer.reset_topics(topic_to_consumer_topic_state_map=topic_map)
-
-        # Verify that we do get the same two messages again
-        consumer_asserter.get_and_assert_messages(
-            count=10,
-            expected_msg_count=2,
-            expect_buffer_empty=True
-        )
-
-    def test_maximum_buffer_size(
-            self,
-            publish_messages,
-            consumer_asserter
-    ):
-        published_count = self.test_buffer_size + 1
-        publish_messages(published_count)
-
-        # Introduce a wait since we will not be using a blocking get_messages
-        # and the consumer sub-processes will need time to fill the buffer
-        while not consumer_asserter.consumer.message_buffer.full():
-            time.sleep(TIMEOUT)
-
-        msgs = consumer_asserter.get_and_assert_messages(
-            count=published_count,
-            expected_msg_count=self.test_buffer_size,
-            blocking=False  # drain the buffer, then return
-        )
-
-        # Finish getting the rest of the messages
-        consumer_asserter.get_and_assert_messages(
-            count=published_count,
-            expected_msg_count=published_count - len(msgs),
-            expect_buffer_empty=True
-        )
-
-
-class ConsumerAsserter(object):
-    """ Helper class to encapsulate the common assertions in the consumer tests
-    """
-
-    def __init__(self, consumer, expected_msg):
-        self.consumer = consumer
-        self.expected_msg = expected_msg
-        self.expected_topic = expected_msg.topic
-        self.expected_schema_id = expected_msg.schema_id
-
-    def get_and_assert_messages(
-            self,
-            count,
-            expected_msg_count,
-            expect_buffer_empty=None,
-            blocking=True
-    ):
-        with self.consumer.ensure_committed(
-            self.consumer.get_messages(
-                count=count,
-                blocking=blocking,
-                timeout=TIMEOUT
-            )
-        ) as messages:
-            assert len(messages) == expected_msg_count
-            self.assert_messages(messages, expect_buffer_empty)
-        return messages
-
-    def assert_messages(self, actual_msgs, expect_buffer_empty=None):
-        assert isinstance(actual_msgs, list)
-        for actual_msg in actual_msgs:
-            self.assert_single_message(actual_msg, self.expected_msg)
-        self.assert_consumer_state(expect_buffer_empty)
-
-    def assert_single_message(self, actual_msg, expected_msg):
-        assert actual_msg.message_type == expected_msg.message_type
-        assert actual_msg.payload == expected_msg.payload
-        assert actual_msg.schema_id == expected_msg.schema_id
-        assert actual_msg.topic == expected_msg.topic
-        assert actual_msg.payload_data == expected_msg.payload_data
-        if isinstance(expected_msg, UpdateMessage):
-            assert actual_msg.previous_payload == expected_msg.previous_payload
-            assert actual_msg.previous_payload_data == expected_msg.previous_payload_data
-
-    def assert_consumer_state(self, expect_buffer_empty=None):
-        consume_topic_state = self.consumer.topic_to_consumer_topic_state_map[
-            self.expected_topic
-        ]
-        assert isinstance(consume_topic_state, ConsumerTopicState)
-        assert consume_topic_state.last_seen_schema_id == self.expected_schema_id
-
-        # We can either expect it to be empty, expect it not to be empty, or
-        # if 'None' we can't have any expectations
-        if expect_buffer_empty is not None:
-            assert self.consumer.message_buffer.empty() == expect_buffer_empty
-
-
-@pytest.mark.usefixtures("configure_teams")
-class TestRefreshTopics(object):
-
-    @pytest.yield_fixture(scope='class')
-    def schematizer(self):
-        yield get_schematizer_client()
-
-    @pytest.fixture
-    def yelp_namespace(self):
-        return 'yelp_{0}'.format(random.random())
-
-    @pytest.fixture
-    def biz_src(self):
-        return 'biz_{0}'.format(random.random())
-
-    @pytest.fixture
-    def biz_schema(self, schematizer, yelp_namespace, biz_src):
-        return self._register_schema(schematizer, yelp_namespace, biz_src)
-
-    @pytest.fixture
-    def usr_src(self):
-        return 'user_{0}'.format(random.random())
-
-    @pytest.fixture
-    def usr_schema(self, schematizer, yelp_namespace, usr_src):
-        return self._register_schema(schematizer, yelp_namespace, usr_src)
-
-    @pytest.fixture
-    def aux_namespace(self):
-        return 'aux_{0}'.format(random.random())
-
-    @pytest.fixture
-    def cta_src(self):
-        return 'cta_{0}'.format(random.random())
-
-    @pytest.fixture(autouse=True)
-    def cta_schema(self, schematizer, aux_namespace, cta_src):
-        return self._register_schema(schematizer, aux_namespace, cta_src)
-
-    def _register_schema(self, schematizer_client, namespace, source):
-        avro_schema = {
-            'type': 'record',
-            'name': source,
-            'namespace': namespace,
-            'fields': [{'type': 'int', 'name': 'id'}]
-        }
-        return schematizer_client.register_schema_by_schema_json(
-            namespace=namespace,
-            source=source,
-            schema_json=avro_schema,
-            owner_email='bam+test@yelp.com',
-            contains_pii=False
-        )
-
-    @pytest.fixture(scope='class')
-    def test_schema(self, schematizer):
-        return self._register_schema(schematizer, 'test_namespace', 'test_src')
-
-    @pytest.fixture(scope='class')
-    def topic(self, test_schema, kafka_docker):
-        topic_name = str(test_schema.topic.name)
-        create_kafka_docker_topic(kafka_docker, topic_name)
-        return topic_name
+class TestRefreshTopics(RefreshTopicsTest):
 
     @pytest.fixture
     def consumer_instance(self, topic, team_name):
@@ -354,158 +49,5 @@
             consumer_name='test_consumer',
             team_name=team_name,
             expected_frequency_seconds=ExpectedFrequency.constantly,
-            topic_to_consumer_topic_state_map={topic: None},
-        )
-
-    @pytest.yield_fixture
-    def consumer(self, consumer_instance):
-        with consumer_instance as consumer:
-            yield consumer
-        assert len(multiprocessing.active_children()) == 0
-
-    def test_no_newer_topics(self, consumer, yelp_namespace, biz_schema):
-        expected = self._get_expected_value(
-            original_states=consumer.topic_to_consumer_topic_state_map
-        )
-        new_topics = consumer.refresh_new_topics(TopicFilter(
-            namespace_name=yelp_namespace,
-            created_after=self._increment_seconds(biz_schema.created_at, seconds=1)
-        ))
-        assert new_topics == []
-        assert consumer.topic_to_consumer_topic_state_map == expected
-
-    def test_refresh_newer_topics_in_yelp_namesapce(
-        self,
-        consumer,
-        yelp_namespace,
-        biz_schema,
-        usr_schema,
-    ):
-        biz_topic = biz_schema.topic
-        usr_topic = usr_schema.topic
-        expected = self._get_expected_value(
-            original_states=consumer.topic_to_consumer_topic_state_map,
-            new_states={biz_topic.name: None, usr_topic.name: None}
-        )
-
-        new_topics = consumer.refresh_new_topics(TopicFilter(
-            namespace_name=yelp_namespace,
-            created_after=self._increment_seconds(
-                min(biz_schema.created_at, usr_schema.created_at),
-                seconds=-1
-            )
-        ))
-
-        assert new_topics == [biz_topic, usr_topic]
-        assert consumer.topic_to_consumer_topic_state_map == expected
-
-    def test_already_tailed_topic_state_remains_after_refresh(
-        self,
-        consumer,
-        test_schema,
-    ):
-        self._publish_then_consume_message(consumer, test_schema)
-
-        topic = test_schema.topic
-        expected_state = consumer.topic_to_consumer_topic_state_map[topic.name]
-
-        new_topics = consumer.refresh_new_topics(TopicFilter(
-            source_name=topic.source.name,
-            created_after=self._increment_seconds(topic.created_at, seconds=-1)
-        ))
-
-        assert topic.topic_id not in [new_topic.topic_id for new_topic in new_topics]
-        assert consumer.topic_to_consumer_topic_state_map[topic.name] == expected_state
-
-    def _publish_then_consume_message(self, consumer, avro_schema):
-        with Producer(
-            'test_producer',
-            team_name='bam',
-            expected_frequency_seconds=ExpectedFrequency.constantly,
-            monitoring_enabled=False
-        ) as producer:
-            message = UpdateMessage(
-                topic=str(avro_schema.topic.name),
-                schema_id=avro_schema.schema_id,
-                payload_data={'id': 2},
-                previous_payload_data={'id': 1}
-            )
-            producer.publish(message)
-            producer.flush()
-
-        consumer.get_messages(1, blocking=True, timeout=1)
-
-    def test_refresh_with_custom_filter(
-        self,
-        consumer,
-        yelp_namespace,
-        biz_schema,
-        usr_schema
-    ):
-        biz_topic = biz_schema.topic
-        expected = self._get_expected_value(
-            original_states=consumer.topic_to_consumer_topic_state_map,
-            new_states={biz_topic.name: None}
-        )
-
-        new_topics = consumer.refresh_new_topics(TopicFilter(
-            namespace_name=yelp_namespace,
-            created_after=self._increment_seconds(
-                min(biz_schema.created_at, usr_schema.created_at),
-                seconds=-1
-            ),
-            filter_func=lambda topics: [biz_topic]
-        ))
-
-        assert new_topics == [biz_topic]
-        assert consumer.topic_to_consumer_topic_state_map == expected
-
-    def test_with_bad_namespace(self, consumer):
-        actual = consumer.refresh_new_topics(TopicFilter(
-            namespace_name='bad.namespace',
-            created_after=0
-        ))
-        assert actual == []
-
-    def test_with_bad_source(self, consumer, yelp_namespace):
-        actual = consumer.refresh_new_topics(TopicFilter(
-            namespace_name=yelp_namespace,
-            source_name='bad.source',
-            created_after=0
-        ))
-        assert actual == []
-
-    def test_with_before_refresh_handler(
-        self,
-        consumer,
-        yelp_namespace,
-        biz_schema
-    ):
-        mock_handler = mock.Mock()
-        new_topics = consumer.refresh_new_topics(
-            TopicFilter(
-                namespace_name=yelp_namespace,
-                created_after=self._increment_seconds(
-                    biz_schema.created_at,
-                    seconds=-1
-                )
-            ),
-            before_refresh_handler=mock_handler
-        )
-        biz_topic = biz_schema.topic
-        assert new_topics == [biz_topic]
-        mock_handler.assert_called_once_with([biz_topic])
-
-    def _get_expected_value(self, original_states, new_states=None):
-        expected = copy.deepcopy(original_states)
-        expected.update(new_states or {})
-        return expected
-
-    def _get_utc_timestamp(self, dt):
-        return int((dt - datetime.datetime(1970, 1, 1)).total_seconds())
-
-    def _increment_seconds(self, dt, seconds):
-        return self._get_utc_timestamp(dt + datetime.timedelta(seconds=seconds))
-=======
-        assert consumer.topic_to_consumer_topic_state_map[topic] is None
->>>>>>> 58272bfa
+            topic_to_consumer_topic_state_map={topic: None}
+        )