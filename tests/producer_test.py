# -*- coding: utf-8 -*-
from __future__ import absolute_import
from __future__ import unicode_literals

<<<<<<< HEAD
import binascii
import copy
=======
import ast
>>>>>>> 24ca0a09
import multiprocessing

import pytest

from data_pipeline._fast_uuid import FastUUID
from data_pipeline.async_producer import AsyncProducer
<<<<<<< HEAD
from data_pipeline.message import CreateMessage
=======
from data_pipeline.config import get_config
from data_pipeline.message import Message
from data_pipeline.message_type import MessageType
>>>>>>> 24ca0a09
from data_pipeline.producer import Producer
from data_pipeline.producer import PublicationUnensurableError
from tests.helpers.kafka_docker import capture_new_messages
from tests.helpers.kafka_docker import create_kafka_docker_topic
from tests.helpers.kafka_docker import setup_capture_new_messages_consumer


class RandomException(Exception):
    pass


<<<<<<< HEAD
class TestProducerBase(object):
=======
@pytest.mark.usefixtures("patch_dry_run")
class TestProducer(object):

    @pytest.yield_fixture
    def patch_dry_run(self):
        with mock.patch.object(
            lazy_message.LazyMessage,
            'dry_run',
            new_callable=mock.PropertyMock
        ) as mock_dry_run:
            mock_dry_run.return_value = True
            yield mock_dry_run

>>>>>>> 24ca0a09
    @pytest.fixture(params=[
        Producer,
        AsyncProducer
    ])
    def producer_klass(self, request):
        return request.param

    @pytest.fixture(params=[
        True,
        False
    ])
    def use_work_pool(self, request):
        return request.param

    @pytest.fixture
    def producer_name(self):
        return 'producer_1'

    @pytest.fixture
    def producer_instance(self, producer_klass, producer_name, use_work_pool):
        return producer_klass(producer_name=producer_name, use_work_pool=use_work_pool)

    @pytest.yield_fixture
    def producer(self, producer_instance):
        with producer_instance as producer:
            yield producer
        assert len(multiprocessing.active_children()) == 0

    @pytest.fixture(scope='module')
    def topic(self, kafka_docker, topic_name):
        create_kafka_docker_topic(kafka_docker, topic_name)
        return topic_name

<<<<<<< HEAD
=======
    @pytest.fixture(scope='module')
    def topic_1(self, kafka_docker):
        create_kafka_docker_topic(kafka_docker, str('topic-1'))
        return str('topic-1')

    @pytest.fixture(scope='module')
    def monitor(self, kafka_docker):
        create_kafka_docker_topic(kafka_docker, str('message-monitoring-log'))
        return str('message-monitoring-log')
>>>>>>> 24ca0a09

class TestProducer(TestProducerBase):
    @pytest.fixture
<<<<<<< HEAD
    def message_with_payload_data(self, topic_name):
        return CreateMessage(topic_name, 10, payload_data={1: 100})
=======
    def lazy_message(self, topic_name):
        return lazy_message.LazyMessage(topic_name, 10, {1: 100}, MessageType.create, timestamp=1456)

    def create_message_with_specified_timestamp(self, topic_name, payload, timestamp):
        """returns a message with a specified timestamp
        """
        return Message(
            topic_name,
            10,
            payload,
            MessageType.create,
            timestamp=timestamp
        )

    def assert_monitoring_system_checks(self, unpacked_message, topic, message_count, message_timeslot):
        assert unpacked_message['message_type'] == 'monitor'
        decoded_payload = ast.literal_eval(unpacked_message['payload'])
        assert decoded_payload['message_count'] == message_count
        assert decoded_payload['client_type'] == 'producer'
        assert decoded_payload['start_timestamp'] == message_timeslot * get_config().monitoring_window_in_sec
        assert decoded_payload['topic'] == topic

    def test_monitoring_message_basic(self, message, topic, monitor, producer, envelope):
        with capture_new_messages(topic) as get_messages, \
                capture_new_messages(monitor) as get_monitoring_messages:
            for i in xrange(99):
                producer.publish(message)
            producer.flush()
            producer.monitoring_message.flush_buffered_info()
            messages = get_messages()
            monitoring_messages = get_monitoring_messages()

        assert len(messages) == 99
        assert len(monitoring_messages) == 3

        # first and second monitoring messages will have 0 as the message_count
        # since the timestamp of published message is 1456
        unpacked_message = envelope.unpack(monitoring_messages[0].message.value)
        self.assert_monitoring_system_checks(
            unpacked_message,
            topic,
            message_count=0,
            message_timeslot=0
        )

        unpacked_message = envelope.unpack(monitoring_messages[1].message.value)
        self.assert_monitoring_system_checks(
            unpacked_message,
            topic,
            message_count=0,
            message_timeslot=1
        )

        # third monitoring_message will again have 99 as the message_count
        unpacked_message = envelope.unpack(monitoring_messages[2].message.value)
        self.assert_monitoring_system_checks(
            unpacked_message,
            topic,
            message_count=99,
            message_timeslot=2
        )

    def test_monitoring_system_same_topic_different_timestamp_messages(
        self,
        topic,
        monitor,
        payload,
        producer,
        envelope
    ):
        # list of timestamps for which message will be created and published for
        # testing purposes
        timestamp_list = [100, 654, 2010, 2015, 2050]
        with capture_new_messages(topic) as get_messages, \
                capture_new_messages(monitor) as get_monitoring_messages:
            for timestamp in timestamp_list:
                producer.publish(self.create_message_with_specified_timestamp(topic, payload, timestamp))
            producer.flush()
            producer.monitoring_message.flush_buffered_info()
            monitoring_messages = get_monitoring_messages()
            messages = get_messages()

        assert len(messages) == 5
        assert len(monitoring_messages) == 4

        # first and second monitoring messages should have count as 1
        unpacked_message = envelope.unpack(monitoring_messages[0].message.value)
        self.assert_monitoring_system_checks(
            unpacked_message,
            topic,
            message_count=1,
            message_timeslot=0
        )

        unpacked_message = envelope.unpack(monitoring_messages[1].message.value)
        self.assert_monitoring_system_checks(
            unpacked_message,
            topic,
            message_count=1,
            message_timeslot=1
        )

        # third monitoring message should have message_count as 0
        # since no messages are published with the timestamp between 1200-1800
        unpacked_message = envelope.unpack(monitoring_messages[2].message.value)
        self.assert_monitoring_system_checks(
            unpacked_message,
            topic,
            message_count=0,
            message_timeslot=2
        )

        # forth monitoring message should have message count as 3
        unpacked_message = envelope.unpack(monitoring_messages[3].message.value)
        self.assert_monitoring_system_checks(
            unpacked_message,
            topic,
            message_count=3,
            message_timeslot=3
        )

    def test_monitoring_system_different_topic_different_timestamp_messages(
        self,
        topic,
        topic_1,
        monitor,
        payload,
        producer,
        envelope,
        kafka_docker
    ):
        timestamp_topic_name_list = [
            (1020, topic),
            (1023, topic_1),
            (1043, topic),
            (1034, topic_1),
            (1079, topic_1),
            (2025, topic_1),
        ]
        with capture_new_messages(monitor) as get_monitoring_messages, \
                capture_new_messages(topic) as get_messages, \
                capture_new_messages(topic_1) as get_messages_for_topic_1:
            for timestamp, topic_name in timestamp_topic_name_list:
                producer.publish(
                    self.create_message_with_specified_timestamp(
                        topic_name,
                        payload,
                        timestamp
                    )
                )
            producer.flush()
            producer.monitoring_message.flush_buffered_info()
            topic_1_messages = get_messages_for_topic_1()
            topic_messages = get_messages()
            monitoring_messages = get_monitoring_messages()

        # verifying messages are published properly
        assert len(topic_messages) == 2
        assert len(topic_1_messages) == 4

        # varifying number of monitoring_messages
        assert len(monitoring_messages) == 6

        # first and second monitoring messages will have 0 message_count
        # and would be for topic and topic-1 respectively
        unpacked_message = envelope.unpack(monitoring_messages[0].message.value)
        self.assert_monitoring_system_checks(
            unpacked_message,
            topic,
            message_count=0,
            message_timeslot=0
        )

        unpacked_message = envelope.unpack(monitoring_messages[1].message.value)
        self.assert_monitoring_system_checks(
            unpacked_message,
            topic_1,
            message_count=0,
            message_timeslot=0
        )

        # third and forth monitoring messages should be for topic-1 and have 3 and 0
        # as the message_count since 3 messages of topic 'topic-1' were published
        # in timeslot 600 - 1200 but none for timeslot 1200-1800
        unpacked_message = envelope.unpack(monitoring_messages[2].message.value)
        self.assert_monitoring_system_checks(
            unpacked_message,
            topic_1,
            message_count=3,
            message_timeslot=1
        )

        unpacked_message = envelope.unpack(monitoring_messages[3].message.value)
        self.assert_monitoring_system_checks(
            unpacked_message,
            topic_1,
            message_count=0,
            message_timeslot=2
        )

        # fifth and sixth message would be published as a part of flushing
        # monitoring_message and should be for topic-1 and topic. However, since
        # flushing process traverses through the topic_tracking_info_map, one
        # cannot guarantee which tracking_info will be published first
        unpacked_message = envelope.unpack(monitoring_messages[4].message.value)
        decoded_payload = ast.literal_eval(unpacked_message['payload'])
        if decoded_payload['topic'] == topic:
            self.assert_monitoring_system_checks(
                unpacked_message,
                topic,
                message_count=2,
                message_timeslot=1
            )

            unpacked_message = envelope.unpack(monitoring_messages[5].message.value)
            self.assert_monitoring_system_checks(
                unpacked_message,
                topic_1,
                message_count=1,
                message_timeslot=3
            )
        else:
            self.assert_monitoring_system_checks(
                unpacked_message,
                topic_1,
                message_count=1,
                message_timeslot=3
            )
            unpacked_message = envelope.unpack(monitoring_messages[5].message.value)
            self.assert_monitoring_system_checks(
                unpacked_message,
                topic,
                message_count=2,
                message_timeslot=1
            )
>>>>>>> 24ca0a09

    @pytest.mark.skipif(True, reason='will fix it in DATAPIPE-301')
    def test_basic_publish_message_with_payload_data(
        self,
        topic,
        message_with_payload_data,
        producer,
        envelope
    ):
        self.test_basic_publish(
            topic,
            message_with_payload_data,
            producer,
            envelope
        )

    def test_basic_publish(self, topic, message, producer, envelope):
        with capture_new_messages(topic) as get_messages:
            producer.publish(message)
            producer.flush()

            messages = get_messages()

        assert len(messages) == 1
        unpacked_message = envelope.unpack(messages[0].message.value)
        assert unpacked_message['payload'] == message.payload
        assert unpacked_message['schema_id'] == message.schema_id

    def test_messages_not_duplicated(self, topic, message, producer_instance):
        with capture_new_messages(topic) as get_messages, producer_instance as producer:
            producer.publish(message)
            producer.flush()
        assert len(multiprocessing.active_children()) == 0
        assert len(get_messages()) == 1

    def test_messages_published_without_flush(self, topic, message, producer_instance):
        with capture_new_messages(topic) as get_messages, producer_instance as producer:
            producer.publish(message)
        assert len(multiprocessing.active_children()) == 0
        assert len(get_messages()) == 1

    def test_empty_starting_checkpoint_data(self, producer):
        position_data = producer.get_checkpoint_position_data()
        assert position_data.last_published_message_position_info is None
        assert position_data.topic_to_last_position_info_map == {}
        assert position_data.topic_to_kafka_offset_map == {}

    def test_child_processes_do_not_survive_an_exception(self, producer_instance, message):
        with pytest.raises(RandomException), producer_instance as producer:
            producer.publish(message)
            producer.flush()
            producer.publish(message)
            raise RandomException()
        assert len(multiprocessing.active_children()) == 0

    def test_get_position_data(self, topic, message, producer):
        upstream_info = {'offset': 'fake'}
        message.upstream_position_info = upstream_info
        with setup_capture_new_messages_consumer(topic) as consumer:
            producer.publish(message)
            producer.flush()
            position_data = producer.get_checkpoint_position_data()

            # Make sure the position data makes sense
            assert position_data.last_published_message_position_info == upstream_info
            assert position_data.topic_to_last_position_info_map == {topic: upstream_info}
            kafka_offset = position_data.topic_to_kafka_offset_map[topic]

            # The pointer is to the next offset where messages will be
            # published.  There shouldn't be any messages there yet.
            consumer.seek(kafka_offset, 0)  # kafka_offset from head
            assert len(consumer.get_messages(count=10)) == 0

            # publish another message, so we can seek to it
            message.upstream_position_info = {'offset': 'fake2'}
            producer.publish(message)
            producer.flush()

            # There should be a message now that we've published one
            consumer.seek(kafka_offset, 0)  # kafka_offset from head
            assert len(consumer.get_messages(count=10)) == 1


class TestEnsureMessagesPublished(TestProducerBase):
    number_of_messages = 5

    @pytest.fixture
    def topic(self, kafka_docker):
        uuid = binascii.hexlify(FastUUID().uuid4())
        topic_name = str("ensure-published-{0}".format(uuid))
        create_kafka_docker_topic(kafka_docker, topic_name)
        return topic_name

    @pytest.fixture(params=[True, False])
    def topic_offsets(self, topic, request, producer, message):
        is_fresh_topic = request.param
        if is_fresh_topic:
            return {}
        else:
            message = copy.copy(message)
            message.topic = topic
            message.payload = str("-1")

            producer.publish(message)
            producer.flush()
            return producer.get_checkpoint_position_data().topic_to_kafka_offset_map

    @pytest.fixture
    def messages(self, message, topic):
        messages = [copy.copy(message) for _ in xrange(self.number_of_messages)]
        for i, message in enumerate(messages):
            message.topic = topic
            message.payload = str(i)
        return messages

    def test_ensure_messages_published_without_message(self, topic, producer, topic_offsets):
        with setup_capture_new_messages_consumer(topic) as consumer:
            producer.ensure_messages_published([], topic_offsets)
            assert len(consumer.get_messages(count=self.number_of_messages * 2)) == 0

    def test_ensure_messages_published_when_unpublished(
        self, topic, messages, producer, envelope, topic_offsets
    ):
        with setup_capture_new_messages_consumer(topic) as consumer:
            producer.ensure_messages_published(messages, topic_offsets)
            self._assert_all_messages_published(consumer, envelope)

    def test_ensure_messages_published_when_partially_published(
        self, topic, messages, producer, envelope, topic_offsets
    ):
        with setup_capture_new_messages_consumer(topic) as consumer:
            for message in messages[:2]:
                producer.publish(message)
                producer.flush()
            producer.ensure_messages_published(messages, topic_offsets)
            self._assert_all_messages_published(consumer, envelope)

    def test_ensure_messages_published_when_all_published(
        self, topic, messages, producer, envelope, topic_offsets
    ):
        with setup_capture_new_messages_consumer(topic) as consumer:
            for message in messages:
                producer.publish(message)
                producer.flush()
            producer.ensure_messages_published(messages, topic_offsets)
            self._assert_all_messages_published(consumer, envelope)

    def test_ensure_messages_published_fails_when_overpublished(
        self, topic, messages, producer, topic_offsets
    ):
        for message in messages:
            producer.publish(message)
            producer.flush()

        with pytest.raises(PublicationUnensurableError):
            producer.ensure_messages_published(messages[:2], topic_offsets)

    def _assert_all_messages_published(self, consumer, envelope):
        messages = consumer.get_messages(count=self.number_of_messages * 2)
        assert len(messages) == self.number_of_messages
        payloads = [
            int(envelope.unpack(message.message.value)['payload'])
            for message in messages
        ]
        assert payloads == range(self.number_of_messages)<|MERGE_RESOLUTION|>--- conflicted
+++ resolved
@@ -2,25 +2,19 @@
 from __future__ import absolute_import
 from __future__ import unicode_literals
 
-<<<<<<< HEAD
+import ast
 import binascii
 import copy
-=======
-import ast
->>>>>>> 24ca0a09
 import multiprocessing
 
+import mock
 import pytest
 
 from data_pipeline._fast_uuid import FastUUID
 from data_pipeline.async_producer import AsyncProducer
-<<<<<<< HEAD
+from data_pipeline.config import get_config
 from data_pipeline.message import CreateMessage
-=======
-from data_pipeline.config import get_config
 from data_pipeline.message import Message
-from data_pipeline.message_type import MessageType
->>>>>>> 24ca0a09
 from data_pipeline.producer import Producer
 from data_pipeline.producer import PublicationUnensurableError
 from tests.helpers.kafka_docker import capture_new_messages
@@ -32,23 +26,19 @@
     pass
 
 
-<<<<<<< HEAD
+@pytest.mark.usefixtures("patch_dry_run")
 class TestProducerBase(object):
-=======
-@pytest.mark.usefixtures("patch_dry_run")
-class TestProducer(object):
 
     @pytest.yield_fixture
     def patch_dry_run(self):
         with mock.patch.object(
-            lazy_message.LazyMessage,
+            Message,
             'dry_run',
             new_callable=mock.PropertyMock
         ) as mock_dry_run:
             mock_dry_run.return_value = True
             yield mock_dry_run
 
->>>>>>> 24ca0a09
     @pytest.fixture(params=[
         Producer,
         AsyncProducer
@@ -82,8 +72,6 @@
         create_kafka_docker_topic(kafka_docker, topic_name)
         return topic_name
 
-<<<<<<< HEAD
-=======
     @pytest.fixture(scope='module')
     def topic_1(self, kafka_docker):
         create_kafka_docker_topic(kafka_docker, str('topic-1'))
@@ -93,25 +81,20 @@
     def monitor(self, kafka_docker):
         create_kafka_docker_topic(kafka_docker, str('message-monitoring-log'))
         return str('message-monitoring-log')
->>>>>>> 24ca0a09
+
 
 class TestProducer(TestProducerBase):
     @pytest.fixture
-<<<<<<< HEAD
     def message_with_payload_data(self, topic_name):
         return CreateMessage(topic_name, 10, payload_data={1: 100})
-=======
-    def lazy_message(self, topic_name):
-        return lazy_message.LazyMessage(topic_name, 10, {1: 100}, MessageType.create, timestamp=1456)
 
     def create_message_with_specified_timestamp(self, topic_name, payload, timestamp):
         """returns a message with a specified timestamp
         """
-        return Message(
-            topic_name,
-            10,
-            payload,
-            MessageType.create,
+        return CreateMessage(
+            topic=topic_name,
+            schema_id=10,
+            payload=payload,
             timestamp=timestamp
         )
 
@@ -137,7 +120,7 @@
         assert len(monitoring_messages) == 3
 
         # first and second monitoring messages will have 0 as the message_count
-        # since the timestamp of published message is 1456
+        # since the timestamp of published message is 1500
         unpacked_message = envelope.unpack(monitoring_messages[0].message.value)
         self.assert_monitoring_system_checks(
             unpacked_message,
@@ -336,7 +319,6 @@
                 message_count=2,
                 message_timeslot=1
             )
->>>>>>> 24ca0a09
 
     @pytest.mark.skipif(True, reason='will fix it in DATAPIPE-301')
     def test_basic_publish_message_with_payload_data(
