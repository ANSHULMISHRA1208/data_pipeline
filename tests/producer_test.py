--- conflicted
+++ resolved
@@ -9,11 +9,7 @@
 import mock
 import pytest
 
-<<<<<<< HEAD
-=======
-from data_pipeline import lazy_message
 from data_pipeline._fast_uuid import FastUUID
->>>>>>> 80ef3bdc
 from data_pipeline.async_producer import AsyncProducer
 from data_pipeline.message import CreateMessage
 from data_pipeline.producer import Producer
@@ -27,11 +23,7 @@
     pass
 
 
-<<<<<<< HEAD
-class TestProducer(object):
-=======
 class TestProducerBase(object):
->>>>>>> 80ef3bdc
     @pytest.fixture(params=[
         Producer,
         AsyncProducer
@@ -61,22 +53,8 @@
         create_kafka_docker_topic(kafka_docker, topic_name)
         return topic_name
 
-<<<<<<< HEAD
-=======
-    @pytest.yield_fixture
-    def patch_payload(self):
-        with mock.patch.object(
-            lazy_message.LazyMessage,
-            'payload',
-            new_callable=mock.PropertyMock
-        ) as mock_payload:
-            mock_payload.return_value = bytes(7)
-            yield mock_payload
-
-
-@pytest.mark.usefixtures("patch_payload")
+
 class TestProducer(TestProducerBase):
->>>>>>> 80ef3bdc
     @pytest.fixture
     def message_with_payload_data(self, topic_name):
         return CreateMessage(topic_name, 10, {1: 100})
