--- conflicted
+++ resolved
@@ -2,15 +2,14 @@
 from __future__ import absolute_import
 from __future__ import unicode_literals
 
+import ast
 import multiprocessing
-import random
 
 import mock
 import pytest
 
 from data_pipeline import lazy_message
 from data_pipeline.async_producer import AsyncProducer
-from data_pipeline.config import get_config
 from data_pipeline.message import Message
 from data_pipeline.message_type import MessageType
 from data_pipeline.producer import Producer
@@ -23,19 +22,20 @@
     pass
 
 
-@pytest.mark.usefixtures("patch_payload")
+@pytest.mark.usefixtures("patch_dry_run")
 class TestProducer(object):
+
+    @pytest.yield_fixture
+    def patch_dry_run(self):
+        with mock.patch.object(
+            lazy_message.LazyMessage,
+            'dry_run',
+            new_callable=mock.PropertyMock
+        ) as mock_dry_run:
+            mock_dry_run.return_value = True
+            yield mock_dry_run
+
     @pytest.fixture(params=[
-<<<<<<< HEAD
-        (Producer, 'Producer-1', False),
-        (Producer, 'Producer-1', True),
-        (AsyncProducer, 'Producer-1', False),
-        (AsyncProducer, 'Producer-1', True)
-    ])
-    def producer_instance(self, request, kafka_docker):
-        producer_klass, client_name, use_work_pool = request.param
-        return producer_klass(client_name, use_work_pool=use_work_pool)
-=======
         Producer,
         AsyncProducer
     ])
@@ -50,9 +50,12 @@
         return request.param
 
     @pytest.fixture
-    def producer_instance(self, producer_klass, use_work_pool):
-        return producer_klass(use_work_pool=use_work_pool)
->>>>>>> 7ad76fd6
+    def producer_name(self):
+        return 'producer_1'
+
+    @pytest.fixture
+    def producer_instance(self, producer_klass, producer_name, use_work_pool):
+        return producer_klass(producer_name=producer_name, use_work_pool=use_work_pool)
 
     @pytest.yield_fixture
     def producer(self, producer_instance):
@@ -61,49 +64,37 @@
         assert len(multiprocessing.active_children()) == 0
 
     @pytest.fixture(scope='module')
-    def topic(self, topic_name, kafka_docker):
+    def topic(self, kafka_docker, topic_name):
         create_kafka_docker_topic(kafka_docker, topic_name)
+        create_kafka_docker_topic(kafka_docker, str('message-monitoring-log'))
         return topic_name
-
-    @pytest.yield_fixture
-    def patch_payload(self):
-        with mock.patch.object(
-            lazy_message.LazyMessage,
-            'payload',
-            new_callable=mock.PropertyMock
-        ) as mock_payload:
-            mock_payload.return_value = bytes(7)
-            yield mock_payload
 
     @pytest.fixture
     def lazy_message(self, topic_name):
-        return lazy_message.LazyMessage(topic_name, 10, {1: 100}, MessageType.create)
-
-    def get_message_with_random_timestamp(self, topic_name, payload, timeslot):
-        """returns a message with a random timestamp within the specified timeslot
+        return lazy_message.LazyMessage(topic_name, 10, {1: 100}, MessageType.create, timestamp=1456)
+
+    def get_message_with_specified_timestamp(self, topic_name, payload, timestamp):
+        """returns a message with a specified timestamp
         """
         return Message(
             topic_name,
             10,
             payload,
             MessageType.create,
-            timestamp=self.get_random_timestamp_within_timeslot(timeslot)
+            timestamp=timestamp
         )
 
-    def get_random_timestamp_within_timeslot(self, timeslot):
-        """Given a timeslot start time, it returns a random timestamp within
-        the specified timeslot
-        """
-        return random.randint(timeslot, timeslot + get_config().monitoring_window_in_sec)
-
-    def test_monitoring_message_basic(self, message, topic_name, producer, kafka_docker):
-
-        # create a kafka topic where monitoring_messages can be published
-        create_kafka_docker_topic(kafka_docker, topic_name)
-        create_kafka_docker_topic(kafka_docker, topic_name + "-monitor-log")
-
-        with capture_new_messages(topic_name) as get_messages:
-            with capture_new_messages(topic_name + "-monitor-log") as get_monitoring_messages:
+    def assert_monitoring_system_checks(self, unpacked_message, message_count, timestamp, topic):
+        assert unpacked_message['message_type'] == 'monitor'
+        decoded_payload = ast.literal_eval(unpacked_message['payload'])
+        assert decoded_payload['message_count'] == message_count
+        assert decoded_payload['client_type'] == 'producer'
+        assert decoded_payload['start_timestamp'] == timestamp
+        assert decoded_payload['topic'] == topic
+
+    def test_monitoring_message_basic(self, message, topic, producer, envelope):
+        with capture_new_messages(topic) as get_messages:
+            with capture_new_messages('message-monitoring-log') as get_monitoring_messages:
                 for i in xrange(99):
                     producer.publish(message)
                 producer.flush()
@@ -112,95 +103,124 @@
             monitoring_messages = get_monitoring_messages()
 
         assert len(messages) == 99
-        assert len(monitoring_messages) == 1
-
-        # since the monitoring_message has been published, the current count should be 0
-        assert producer.monitoring_message._get_record(topic_name)["message_count"] == 0
+        assert len(monitoring_messages) == 2
+
+        # The first message will have 0 as the message_count
+        # since the timestamp of message is above 1000 (outside the monitored window)
+        unpacked_message = envelope.unpack(monitoring_messages[0].message.value)
+        self.assert_monitoring_system_checks(unpacked_message, 0, 0, topic)
+
+        # second monitoring_message will have 99 as the message_count
+        unpacked_message = envelope.unpack(monitoring_messages[1].message.value)
+        self.assert_monitoring_system_checks(unpacked_message, 99, 1000, topic)
 
     def test_monitoring_system_same_topic_different_timestamp_messages(
         self,
-        topic_name,
+        topic,
         payload,
         producer,
-        kafka_docker
+        envelope
     ):
-        # list of tuples where each tuple consists of the number of messages
-        # and associated timeslots of messages that would be published to topic_name
-        num_messages_timeslot_list = [
-            (16, 1000),
-            (20, 4000),
-            (30, 6000)
-        ]
-        # create a kafka topic where monitoring_messages can be published
-        create_kafka_docker_topic(kafka_docker, topic_name)
-        create_kafka_docker_topic(kafka_docker, topic_name + "-monitor-log")
-        with capture_new_messages(topic_name) as get_messages:
-            with capture_new_messages(topic_name + "-monitor-log") as get_monitoring_messages:
-                for num_messages, timeslot in num_messages_timeslot_list:
-                    for i in xrange(num_messages):
-                        producer.publish(self.get_message_with_random_timestamp(topic_name, payload, timeslot))
+        # list of timestamps for which message will be created and published for
+        # testing purposes
+        timestamp_list = [100, 654, 2010, 2015, 2050]
+        with capture_new_messages(topic) as get_messages:
+            with capture_new_messages('message-monitoring-log') as get_monitoring_messages:
+                for timestamp in timestamp_list:
+                    producer.publish(self.get_message_with_specified_timestamp(topic, payload, timestamp))
                 producer.flush()
                 producer.monitoring_message.flush_buffered_info()
                 monitoring_messages = get_monitoring_messages()
             messages = get_messages()
 
-        assert len(messages) == 66
+        assert len(messages) == 5
         assert len(monitoring_messages) == 3
 
-        # since the monitoring_message has been published, the current count should be zero
-        assert producer.monitoring_message._get_record(topic_name + "-monitor-log")["message_count"] == 0
+        # the first monitoring_message should have count as 2
+        unpacked_message = envelope.unpack(monitoring_messages[0].message.value)
+        self.assert_monitoring_system_checks(unpacked_message, 2, 0, topic)
+
+        # the second monitoring_message should have count as 0
+        # since there are no messages published with timestamp between 1000-2000
+        unpacked_message = envelope.unpack(monitoring_messages[1].message.value)
+        self.assert_monitoring_system_checks(unpacked_message, 0, 1000, topic)
+
+        # the third monitoring_message should have count as 3
+        unpacked_message = envelope.unpack(monitoring_messages[2].message.value)
+        self.assert_monitoring_system_checks(unpacked_message, 3, 2000, topic)
 
     def test_monitoring_system_different_topic_different_timestamp_messages(
         self,
+        topic,
         payload,
         producer,
+        envelope,
         kafka_docker
     ):
-        """list of tuples where each tuple contains:
-            topic name,
-            number of messages published to that topic
-            number of monitoring messages published for that topic
-        """
-        testing_parameters = [
-            (str("topic-0"), 95, 3),
-            (str("topic-1"), 82, 4),
-            (str("topic-2"), 30, 1)
-        ]
-
         """ list of tuples where each tuple contains
-                number of messages to publish
-                timeslot for messages
+                timestamp of message to publish
                 topic_name where messages need to be published
         """
-        num_messages_timeslot_topic_name_list = [
-            (16, 1000, str('topic-0')),
-            (20, 4000, str('topic-1')),
-            (30, 6000, str('topic-2')),
-            (16, 1000, str('topic-0')),
-            (23, 5000, str('topic-0')),
-            (30, 5000, str('topic-0')),
-            (10, 8000, str('topic-0')),
-            (20, 5000, str('topic-1')),
-            (20, 6000, str('topic-1')),
-            (20, 6000, str('topic-1')),
-            (2, 9000, str('topic-1')),
+        timestamp_topic_name_list = [
+            (1020, topic),
+            (1023, str('topic-1')),
+            (1043, topic),
+            (1034, str('topic-1')),
+            (1079, str('topic-1')),
+            (2025, str('topic-1')),
         ]
-
-        for topic_name, expected_message_count, expected_monitoring_message_count in testing_parameters:
-            create_kafka_docker_topic(kafka_docker, topic_name)
-            create_kafka_docker_topic(kafka_docker, str(topic_name + "-monitor-log"))
-            with capture_new_messages(topic_name) as get_messages:
-                with capture_new_messages(topic_name + "-monitor-log") as get_monitoring_messages:
-                    for num_messages, timeslot, topic_name in num_messages_timeslot_topic_name_list:
-                        for i in xrange(num_messages):
-                            producer.publish(self.get_message_with_random_timestamp(topic_name, payload, timeslot))
+        create_kafka_docker_topic(kafka_docker, str('topic-1'))
+        with capture_new_messages('message-monitoring-log') as get_monitoring_messages:
+            with capture_new_messages(topic) as get_messages:
+                with capture_new_messages(str("topic-1")) as get_messages_for_topic_1:
+                    for timestamp, topic_name in timestamp_topic_name_list:
+                        producer.publish(
+                            self.get_message_with_specified_timestamp(
+                                topic_name,
+                                payload,
+                                timestamp
+                            )
+                        )
                     producer.flush()
                     producer.monitoring_message.flush_buffered_info()
-                    monitoring_messages = get_monitoring_messages()
-                messages = get_messages()
-
-                assert len(messages) == expected_message_count
-                assert len(monitoring_messages) == expected_monitoring_message_count
+                    topic_1_messages = get_messages_for_topic_1()
+                topic_messages = get_messages()
+            monitoring_messages = get_monitoring_messages()
+
+        # verifying messages are published properly
+        assert len(topic_messages) == 2
+        assert len(topic_1_messages) == 4
+
+        # varifying number of monitoring_messages
+        assert len(monitoring_messages) == 5
+
+        # varifying contents of the published monitoring messages
+        # the first message should be for topic and should have count as 0
+        # since no messages of topic 'topic' were published in timeslot 0 - 1000
+        unpacked_message = envelope.unpack(monitoring_messages[0].message.value)
+        self.assert_monitoring_system_checks(unpacked_message, 0, 0, topic)
+
+        # the second message should be for topic-1 and should also have count as 0
+        # since no messages of topic 'topic-1' were published in timeslot 0 - 1000
+        unpacked_message = envelope.unpack(monitoring_messages[1].message.value)
+        self.assert_monitoring_system_checks(unpacked_message, 0, 0, 'topic-1')
+
+        # the third message should be for topic-1 and should have count as 3
+        # since 3 messages of topic 'topic-1' were published in timeslot 1000 - 2000
+        unpacked_message = envelope.unpack(monitoring_messages[2].message.value)
+        self.assert_monitoring_system_checks(unpacked_message, 3, 1000, 'topic-1')
+
+        # the forth message should be for topic-1 and should also have count as 1
+        # since 1 message of topic 'topic-1' was published in timeslot 2000-3000
+        unpacked_message = envelope.unpack(monitoring_messages[3].message.value)
+        self.assert_monitoring_system_checks(unpacked_message, 1, 2000, 'topic-1')
+
+        # the last message should be for topic and should also have count as 2
+        # since 2 messages of topic 'topic' were published in timeslot 0 - 1000
+        # this is the last message since no other messages of topic 'topic' were
+        # encountered and the buffered_monitoring_info was published at the end
+        unpacked_message = envelope.unpack(monitoring_messages[4].message.value)
+        self.assert_monitoring_system_checks(unpacked_message, 2, 1000, topic)
 
     def test_basic_publish_lazy_message(
         self,
@@ -210,6 +230,7 @@
         envelope
     ):
         self.test_basic_publish(topic, lazy_message, producer, envelope)
+        assert 1 == 1
 
     def test_basic_publish(self, topic, message, producer, envelope):
         with capture_new_messages(topic) as get_messages:
@@ -237,13 +258,6 @@
                 producer.publish(message)
             assert len(multiprocessing.active_children()) == 0
             assert len(get_messages()) == 1
-
-    def test_messages_not_published_in_dry_run_mode(self, producer_klass, use_work_pool, topic, message):
-        with capture_new_messages(topic) as get_messages:
-            with producer_klass(use_work_pool=use_work_pool, dry_run=True) as producer:
-                producer.publish(message)
-            assert len(multiprocessing.active_children()) == 0
-            assert len(get_messages()) == 0
 
     def test_empty_starting_checkpoint_data(self, producer):
         position_data = producer.get_checkpoint_position_data()
