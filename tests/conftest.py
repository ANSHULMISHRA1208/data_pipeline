--- conflicted
+++ resolved
@@ -129,12 +129,8 @@
         topic=topic_name,
         schema_id=registered_schema.schema_id,
         payload_data={'good_field': 100},
-<<<<<<< HEAD
-        timestamp=1500
-=======
         timestamp=1500,
         contains_pii=False
->>>>>>> 2da8dc8c
     )
 
 
