--- conflicted
+++ resolved
@@ -15,11 +15,8 @@
 from data_pipeline.envelope import Envelope
 from data_pipeline.message import CreateMessage
 from data_pipeline.schema_cache import get_schema_cache
-<<<<<<< HEAD
 from data_pipeline.schema_ref import SchemaRef
-=======
 from tests.helpers.config import reconfigure
->>>>>>> a0d556ac
 from tests.helpers.containers import Containers
 from tests.helpers.kafka_docker import KafkaDocker
 
@@ -141,7 +138,6 @@
     return KafkaDocker.get_connection()
 
 
-<<<<<<< HEAD
 @pytest.fixture
 def good_source_ref():
     return {
@@ -202,7 +198,8 @@
         schema_ref=schema_ref_dict,
         defaults=schema_ref_defaults
     )
-=======
+
+
 @pytest.yield_fixture
 def configure_teams():
     config_path = os.path.join(
@@ -210,5 +207,4 @@
         'config/teams.yaml'
     )
     with reconfigure(data_pipeline_teams_config_file_path=config_path):
-        yield
->>>>>>> a0d556ac
+        yield