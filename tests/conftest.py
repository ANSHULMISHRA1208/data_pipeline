--- conflicted
+++ resolved
@@ -80,13 +80,8 @@
     return CreateMessage(
         topic=topic_name,
         schema_id=registered_schema.schema_id,
-<<<<<<< HEAD
-        payload=payload
-=======
         payload=payload,
-        message_type=MessageType.create,
         timestamp=1500
->>>>>>> 24ca0a09
     )
 
 
