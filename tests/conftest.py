# -*- coding: utf-8 -*-
from __future__ import absolute_import
from __future__ import unicode_literals

import logging
import os
from uuid import uuid4

import pytest
import simplejson
from yelp_avro.avro_string_writer import AvroStringWriter
from yelp_avro.testing_helpers.generate_payload_data import generate_payload_data
from yelp_avro.util import get_avro_schema_object

from data_pipeline.config import configure_from_dict
from data_pipeline.message import CreateMessage
from data_pipeline.schematizer_clientlib.schematizer import get_schematizer
from data_pipeline.testing_helpers.containers import Containers
from data_pipeline.tools.schema_ref import SchemaRef
from tests.helpers.config import reconfigure


logging.basicConfig(
    level=logging.DEBUG,
    filename='logs/test.log',
    format='%(asctime)s %(name)-12s %(levelname)-8s %(message)s'
)


@pytest.fixture(scope='session')
def schematizer_client(containers):
    return get_schematizer()


@pytest.fixture(scope="module")
def namespace():
    return 'test_namespace_{}'.format(uuid4())


@pytest.fixture(scope="module")
def source():
    return 'good_source_{}'.format(uuid4())


@pytest.fixture(scope="module")
def example_schema(namespace, source):
    return '''
    {
        "type":"record",
        "namespace": "%s",
        "name": "%s",
        "doc":"test",
        "fields":[
<<<<<<< HEAD
            {"type":"int", "name":"good_field", "default": 1}
=======
            {"type":"int", "name":"good_field", "doc":"test"}
>>>>>>> ed497cf1
        ]
    }
    ''' % (namespace, source)


@pytest.fixture(scope="module")
def registered_schema(schematizer_client, example_schema, namespace, source):
    return schematizer_client.register_schema(
        namespace=namespace,
        source=source,
        schema_str=example_schema,
        source_owner_email='test@yelp.com',
        contains_pii=False
    )


@pytest.fixture(scope='module')
def registered_multiple_schemas_with_same_topic(schematizer_client, example_schema, example_compatible_schema, namespace, source):
    schema1 = schematizer_client.register_schema(
        namespace=namespace,
        source=source,
        schema_str=example_schema,
        source_owner_email='test@yelp.com',
        contains_pii=False
    )

    schema2 = schematizer_client.register_schema(
        namespace=namespace,
        source=source,
        schema_str=example_compatible_schema,
        source_owner_email='test@yelp.com',
        contains_pii=False
    )

    return schema1, schema2


@pytest.fixture(scope='module')
def example_compatible_schema(namespace, source):
    return '''
    {
        "type":"record",
        "namespace": "%s",
        "name": "%s",
        "fields":[
            {"type":"int", "name":"good_field_two", "default": 1}
        ]
    }
    ''' % (namespace, source)


@pytest.fixture(scope='module')
def example_non_compatible_schema(namespace, source):
    return '''
    {
        "type":"record",
        "namespace": "%s",
        "name": "%s",
        "fields":[
            {"type":"string", "name":"good_not_compatible_field"}
        ]
    }
    ''' % (namespace, source)


@pytest.fixture(scope="module")
def pii_schema(schematizer_client, example_schema, namespace):
    return schematizer_client.register_schema(
        namespace=namespace,
        source='pii_source',
        schema_str=example_schema,
        source_owner_email='test@yelp.com',
        contains_pii=True
    )


@pytest.fixture
def registered_meta_attribute(schematizer_client, example_meta_attr_schema, namespace):
    return schematizer_client.register_schema(
        namespace=namespace,
        source='good_meta_attribute',
        schema_str=example_meta_attr_schema,
        source_owner_email='test_meta@yelp.com',
        contains_pii=False
    )


@pytest.fixture
def example_meta_attr_schema(namespace):
    return '''
    {
        "type":"record",
        "namespace":"%s",
        "name":"good_meta_attribute",
        "doc":"test",
        "fields":[
            {"type":"int", "name":"good_payload", "doc":"test"}
        ]
    }
    ''' % (namespace)


@pytest.fixture
def example_schema_obj(example_schema):
    return get_avro_schema_object(example_schema)


@pytest.fixture
def example_payload_data(example_schema_obj):
    return generate_payload_data(example_schema_obj)


@pytest.fixture
def payload(example_schema, example_payload_data):
    return AvroStringWriter(
        simplejson.loads(example_schema)
    ).encode(example_payload_data)


@pytest.fixture
def example_previous_payload_data(example_schema_obj):
    return generate_payload_data(example_schema_obj)


@pytest.fixture
def previous_payload(example_schema, example_previous_payload_data):
    return AvroStringWriter(
        simplejson.loads(example_schema)
    ).encode(example_previous_payload_data)


@pytest.fixture()
def team_name():
    return 'bam'


@pytest.fixture
def message(registered_schema, payload):
    return CreateMessage(
        schema_id=registered_schema.schema_id,
        payload=payload
    )


@pytest.fixture
def payload_data_message(registered_schema, example_payload_data):
    return CreateMessage(
        schema_id=registered_schema.schema_id,
        payload_data=example_payload_data
    )


@pytest.yield_fixture(scope='session')
def containers():
    with Containers() as containers:
        yield containers


@pytest.yield_fixture(scope='session')
def config_containers_connections():
    configure_from_dict(dict(
        schematizer_host_and_port='schematizer:8888',
        kafka_zookeeper='zk:2181',
        kafka_broker_list=['kafka:9092'],
        should_use_testing_containers=True
    ))
    yield


@pytest.fixture(scope='session')
def kafka_docker(containers):
    return containers.get_kafka_connection()


@pytest.yield_fixture
def configure_teams():
    config_path = os.path.join(
        os.path.dirname(__file__),
        'config/teams.yaml'
    )
    with reconfigure(data_pipeline_teams_config_file_path=config_path):
        yield


@pytest.fixture
def bad_field_ref():
    return {
        "name": "bad_field"
    }


@pytest.fixture
def good_field_ref():
    return {
        "note": "Notes for good_field",
        "doc": "Docs for good_field",
        "name": "good_field"
    }


@pytest.fixture
def good_source_ref(good_field_ref, bad_field_ref, namespace, source):
    return {
        "category": "test_category",
        "file_display": "path/to/test.py",
        "fields": [
            good_field_ref,
            bad_field_ref
        ],
        "owner_email": "test@yelp.com",
        "namespace": namespace,
        "file_url": "http://www.test.com/",
        "note": "Notes for good_source",
        "source": source,
        "doc": "Docs for good_source",
        "contains_pii": False
    }


@pytest.fixture
def bad_source_ref():
    return {"fields": [], "source": "bad_source"}


@pytest.fixture
def schema_ref_dict(good_source_ref, bad_source_ref):
    return {
        "doc_source": "http://www.docs-r-us.com/good",
        "docs": [
            good_source_ref,
            bad_source_ref
        ],
        "doc_owner": "test@yelp.com"
    }


@pytest.fixture
def schema_ref_defaults(namespace):
    return {
        'doc_owner': 'test_doc_owner@yelp.com',
        'owner_email': 'test_owner@yelp.com',
        'namespace': namespace,
        'doc': 'test_doc',
        'contains_pii': False,
        'category': 'test_category'
    }


@pytest.fixture
def schema_ref(schema_ref_dict, schema_ref_defaults):
    return SchemaRef(
        schema_ref=schema_ref_dict,
        defaults=schema_ref_defaults
    )<|MERGE_RESOLUTION|>--- conflicted
+++ resolved
@@ -51,11 +51,7 @@
         "name": "%s",
         "doc":"test",
         "fields":[
-<<<<<<< HEAD
-            {"type":"int", "name":"good_field", "default": 1}
-=======
-            {"type":"int", "name":"good_field", "doc":"test"}
->>>>>>> ed497cf1
+            {"type":"int", "name":"good_field", "doc":"test", "default": 1}
         ]
     }
     ''' % (namespace, source)
