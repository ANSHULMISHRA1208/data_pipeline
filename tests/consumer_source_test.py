--- conflicted
+++ resolved
@@ -10,15 +10,11 @@
 from data_pipeline.consumer_source import FixedSchemas
 from data_pipeline.consumer_source import FixedTopics
 from data_pipeline.consumer_source import NewTopicOnlyInDataTarget
+from data_pipeline.consumer_source import NewTopicOnlyInNamespace
 from data_pipeline.consumer_source import NewTopicOnlyInSource
-<<<<<<< HEAD
-=======
-from data_pipeline.consumer_source import NewTopicsOnlyInFixedNamespaces
-from data_pipeline.consumer_source import SingleSchema
->>>>>>> 436933d3
 from data_pipeline.consumer_source import TopicInDataTarget
+from data_pipeline.consumer_source import TopicInNamespace
 from data_pipeline.consumer_source import TopicInSource
-from data_pipeline.consumer_source import TopicsInFixedNamespaces
 from data_pipeline.schematizer_clientlib.models.data_source_type_enum \
     import DataSourceTypeEnum
 
@@ -53,32 +49,16 @@
         return self.random_name('foo_ns')
 
     @pytest.fixture
-    def baz_namespace(self):
-        return self.random_name('baz_ns')
-
-    @pytest.fixture
     def foo_src(self):
         return self.random_name('foo_src')
 
     @pytest.fixture
-    def baz_src(self):
-        return self.random_name('baz_src')
-
-    @pytest.fixture
     def foo_schema(self, foo_namespace, foo_src, _register_schema):
         return _register_schema(foo_namespace, foo_src)
 
     @pytest.fixture
-    def baz_schema(self, baz_namespace, baz_src, _register_schema):
-        return _register_schema(baz_namespace, baz_src)
-
-    @pytest.fixture
     def foo_topic(self, foo_schema):
         return foo_schema.topic.name
-
-    @pytest.fixture
-    def baz_topic(self, baz_schema):
-        return baz_schema.topic.name
 
     @pytest.fixture
     def bar_schema(self, foo_namespace, foo_src, _register_schema):
@@ -97,6 +77,7 @@
 
 @pytest.mark.usefixtures('foo_schema', 'bar_schema')
 class FixedTopicsSourceTestBase(ConsumerSourceTestBase):
+
     def test_happy_case(self, consumer_source, expected):
         assert set(consumer_source.get_topics()) == expected
 
@@ -177,16 +158,12 @@
 class NamespaceSrcSetupMixin(ConsumerSourceTestBase):
 
     @pytest.fixture
-    def consumer_source(self, foo_namespace, baz_namespace, consumer_source_cls):
-        return consumer_source_cls(foo_namespace, baz_namespace)
-
-    @pytest.fixture
-    def expected_source_topics(self, foo_topic, baz_topic):
-        return {foo_topic, baz_topic}
+    def consumer_source(self, foo_namespace, consumer_source_cls):
+        return consumer_source_cls(namespace_name=foo_namespace)
 
     @pytest.fixture
     def bad_consumer_source(self, consumer_source_cls):
-        return consumer_source_cls('bad namespace')
+        return consumer_source_cls(namespace_name='bad namespace')
 
 
 class SourceSrcSetupMixin(ConsumerSourceTestBase):
@@ -198,10 +175,6 @@
             namespace_name=src.namespace.name,
             source_name=src.name
         )
-
-    @pytest.fixture
-    def expected_source_topics(self, foo_topic):
-        return {foo_topic}
 
     @pytest.fixture
     def bad_consumer_source(self, foo_src, consumer_source_cls):
@@ -240,10 +213,6 @@
         return consumer_source_cls(data_target.data_target_id)
 
     @pytest.fixture
-    def expected_source_topics(self, foo_topic):
-        return {foo_topic}
-
-    @pytest.fixture
     def bad_consumer_source(self, schematizer_client, consumer_source_cls):
         bad_data_target = schematizer_client.create_data_target(
             target_type='bad target type',
@@ -252,46 +221,45 @@
         return consumer_source_cls(bad_data_target.data_target_id)
 
 
-@pytest.mark.usefixtures('foo_schema', 'baz_schema')
+@pytest.mark.usefixtures('foo_schema')
 class DynamicTopicSrcTests(ConsumerSourceTestBase):
 
-    def test_get_topics_first_time(self, consumer_source, expected_source_topics):
-        assert set(consumer_source.get_topics()) == expected_source_topics
+    def test_get_topics_first_time(self, consumer_source, foo_topic):
+        assert consumer_source.get_topics() == [foo_topic]
 
     def test_get_topics_multiple_times_with_no_new_topics(
         self,
         consumer_source,
-        expected_source_topics,
-    ):
-        assert set(consumer_source.get_topics()) == expected_source_topics
-        assert set(consumer_source.get_topics()) == expected_source_topics
+        foo_topic,
+    ):
+        assert consumer_source.get_topics() == [foo_topic]
+        assert consumer_source.get_topics() == [foo_topic]
 
     def test_pick_up_new_topics(
         self,
         consumer_source,
-        expected_source_topics,
+        foo_topic,
         foo_src,
         foo_namespace,
         _register_schema,
     ):
-        assert set(consumer_source.get_topics()) == expected_source_topics
+        assert consumer_source.get_topics() == [foo_topic]
         new_schema = {
             'type': 'record',
             'name': foo_src,
             'namespace': foo_namespace,
             'fields': [{'type': 'bytes', 'name': 'md5'}]
         }
-        new_topic_name = _register_schema(foo_namespace, foo_src, new_schema).topic.name
-        expected_source_topics.add(new_topic_name)
-        assert set(consumer_source.get_topics()) == set(expected_source_topics)
+        new_topic = _register_schema(foo_namespace, foo_src, new_schema).topic.name
+        assert set(consumer_source.get_topics()) == {foo_topic, new_topic}
 
     def test_not_pick_up_new_topics_in_diff_source(
         self,
         consumer_source,
-        expected_source_topics,
+        foo_topic,
         _register_schema,
     ):
-        assert set(consumer_source.get_topics()) == expected_source_topics
+        assert consumer_source.get_topics() == [foo_topic]
         new_schema = {
             'type': 'record',
             'name': 'src_two',
@@ -299,7 +267,7 @@
             'fields': [{'type': 'bytes', 'name': 'md5'}]
         }
         _register_schema('namespace_two', 'src_two', new_schema)
-        assert set(consumer_source.get_topics()) == expected_source_topics
+        assert consumer_source.get_topics() == [foo_topic]
 
     def test_bad_consuemr_source(self, bad_consumer_source):
         assert bad_consumer_source.get_topics() == []
@@ -307,19 +275,15 @@
         assert bad_consumer_source.get_topics() == []
 
 
-class TestTopicsInFixedNamespaces(DynamicTopicSrcTests, NamespaceSrcSetupMixin):
-
-    @pytest.fixture
-    def consumer_source_cls(self):
-        return TopicsInFixedNamespaces
-
-    def test_empty_namespace(self):
-        with pytest.raises(ValueError):
-            TopicsInFixedNamespaces()
+class TestTopicsInNamespace(DynamicTopicSrcTests, NamespaceSrcSetupMixin):
+
+    @pytest.fixture
+    def consumer_source_cls(self):
+        return TopicInNamespace
 
     def test_invalid_namespace(self):
         with pytest.raises(ValueError):
-            TopicsInFixedNamespaces('')
+            TopicInNamespace(namespace_name='')
 
 
 class TestTopicsInSource(DynamicTopicSrcTests, SourceSrcSetupMixin):
@@ -348,21 +312,21 @@
             TopicInDataTarget(data_target_id=0)
 
 
-@pytest.mark.usefixtures('foo_schema', 'baz_schema')
+@pytest.mark.usefixtures('foo_schema')
 class NewTopicOnlySrcTests(ConsumerSourceTestBase):
 
-    def test_get_topics_first_time(self, consumer_source, expected_source_topics):
-        assert set(consumer_source.get_topics()) == expected_source_topics
+    def test_get_topics_first_time(self, consumer_source, foo_topic):
+        assert consumer_source.get_topics() == [foo_topic]
 
     def test_get_topics_multiple_times_with_no_new_topics(
         self,
         consumer_source,
-        expected_source_topics
+        foo_topic,
     ):
         # Wait some time so that the 1st query time is at least 1 second apart
         # from `foo_topic` creation timestamp to avoid flaky test
         time.sleep(1)
-        assert set(consumer_source.get_topics()) == expected_source_topics
+        assert consumer_source.get_topics() == [foo_topic]
         # Because the timestamp is rounded up to seconds, here it makes the 2nd
         # query time is at least 1 second after the 1st query to avoid flaky test
         time.sleep(1)
@@ -371,13 +335,13 @@
     def test_pick_up_new_topics(
         self,
         consumer_source,
-        expected_source_topics,
+        foo_topic,
         foo_src,
         foo_namespace,
         _register_schema,
     ):
         time.sleep(1)
-        assert set(consumer_source.get_topics()) == expected_source_topics
+        assert consumer_source.get_topics() == [foo_topic]
 
         time.sleep(1)
         new_schema = {
@@ -392,11 +356,11 @@
     def test_not_pick_up_new_topics_in_diff_source(
         self,
         consumer_source,
-        expected_source_topics,
+        foo_topic,
         _register_schema,
     ):
         time.sleep(1)
-        assert set(consumer_source.get_topics()) == expected_source_topics
+        assert consumer_source.get_topics() == [foo_topic]
 
         time.sleep(1)
         new_schema = {
@@ -414,15 +378,15 @@
         assert bad_consumer_source.get_topics() == []
 
 
-class TestNewTopicsOnlyInFixedNamespaces(NewTopicOnlySrcTests, NamespaceSrcSetupMixin):
-
-    @pytest.fixture
-    def consumer_source_cls(self):
-        return NewTopicsOnlyInFixedNamespaces
+class TestNewTopicOnlyInNamespace(NewTopicOnlySrcTests, NamespaceSrcSetupMixin):
+
+    @pytest.fixture
+    def consumer_source_cls(self):
+        return NewTopicOnlyInNamespace
 
     def test_invalid_namespace(self):
         with pytest.raises(ValueError):
-            NewTopicsOnlyInFixedNamespaces()
+            NewTopicOnlyInNamespace(namespace_name='')
 
 
 class TestNewTopicOnlyInSource(NewTopicOnlySrcTests, SourceSrcSetupMixin):
