# -*- coding: utf-8 -*-
from __future__ import absolute_import
from __future__ import unicode_literals

import time
from collections import namedtuple

import mock
import pytest
import yelp_kafka
from yelp_batch.batch import BatchOptionParser

import data_pipeline
from data_pipeline.expected_frequency import ExpectedFrequency
from data_pipeline.message import CreateMessage
from data_pipeline.producer import Producer
from data_pipeline.schematizer_clientlib.models.topic import Topic
from data_pipeline.schematizer_clientlib.schematizer import get_schematizer
from data_pipeline.tools.tailer import Tailer


@pytest.mark.usefixtures(
    "configure_teams",
    "containers"
)
class TestTailer(object):

    @pytest.fixture
    def dp_tailer(self):
        return Tailer()

    @pytest.yield_fixture
    def mock_exit(self, dp_tailer):
        with mock.patch.object(BatchOptionParser, 'exit') as mock_exit:
            yield mock_exit

<<<<<<< HEAD
    @pytest.fixture
    def topics(self, topic_name, source):
        return [Topic(
            topic_id='10',
            name=topic_name,
            source=source,
            contains_pii=False,
            primary_keys=[],
            created_at=time.time(),
            updated_at=time.time()
        )]
=======
    @pytest.fixture(scope='module')
    def topic_name(self, registered_schema, containers):
        _topic_name = str(registered_schema.topic.name)
        containers.create_kafka_topic(_topic_name)
        return _topic_name

    @pytest.fixture(scope='module')
    def topic_two_name(self, pii_schema, containers):
        _topic_name = str(pii_schema.topic.name)
        containers.create_kafka_topic(_topic_name)
        return _topic_name
>>>>>>> 4d192c62

    @pytest.fixture
    def topics(self, topic_name, topic_two_name, source):
        return [Topic(
            topic_id='10',
            name=topic_name,
            source=source,
            contains_pii=False,
            primary_keys=[],
            created_at=time.time(),
            updated_at=time.time()
        ), Topic(
            topic_id='11',
            name=topic_two_name,
            source=source,
<<<<<<< HEAD
            contains_pii=False,
            primary_keys=[],
=======
            contains_pii=True,
>>>>>>> 4d192c62
            created_at=time.time() + 10000,
            updated_at=time.time() + 10000
        )]

    @pytest.yield_fixture
    def mock_get_topics_by_criteria(self, topics):
        with mock.patch.object(
            get_schematizer(),
            'get_topics_by_criteria',
            return_value=topics,
            autospec=True
        ) as mock_schematizer:
            yield mock_schematizer

    @pytest.yield_fixture
    def producer(self, team_name):
        instance = Producer(
            producer_name="tailer_producer",
            team_name=team_name,
            expected_frequency_seconds=ExpectedFrequency.constantly,
            use_work_pool=False,
            monitoring_enabled=False
        )
        with instance as producer:
            yield producer

    @pytest.fixture
    def default_fields(self):
        return ['payload_data']

    @pytest.fixture
    def message(self, registered_schema):
        return CreateMessage(
            registered_schema.schema_id,
            payload_data={'good_field': 100},
            timestamp=1500
        )

    @pytest.fixture
    def topic_with_good_offset(self, message, producer):
        topic, offset = self._get_published_topic_and_offset(message, producer)
        return self._construct_topic_with_offset_arg(topic, offset - 1)

    def _get_published_topic_and_offset(self, message, producer):
        topic_name = message.topic
        producer.publish(message)
        producer.flush()
        position_data = producer.get_checkpoint_position_data()
        offset = position_data.topic_to_kafka_offset_map[topic_name]
        return topic_name, offset

    def _construct_topic_with_offset_arg(self, topic_name, offset):
        return "{}|{}".format(topic_name, offset)

    @pytest.fixture
    def topic_with_bad_offset(self, message, producer):
        topic, offset = self._get_published_topic_and_offset(message, producer)
        return self._construct_topic_with_offset_arg(topic, offset + 1)

    def test_version(self, dp_tailer):
        assert dp_tailer.version == "data_pipeline {}".format(
            data_pipeline.__version__
        )

    def test_without_topics(self, dp_tailer, mock_exit):
        self._init_batch(dp_tailer, [])

        self._assert_no_topics_error(mock_exit)

    def test_with_explicit_topics(self, dp_tailer):
        self._init_batch(dp_tailer, ['--topic=topic1', '--topic=topic2'])
        assert set(dp_tailer.options.topics) == {'topic1', 'topic2'}

    def test_without_fields(self, dp_tailer, mock_exit, default_fields):
        self._init_batch(dp_tailer, [])
        assert set(dp_tailer.options.fields) == set(default_fields)
        self._assert_no_topics_error(mock_exit)

    def test_specify_fields(self, dp_tailer, mock_exit, default_fields):
        self._init_batch(dp_tailer, ['--field=kafka_position_info'])
        assert set(dp_tailer.options.fields) == set(
            default_fields + ['kafka_position_info']
        )
        self._assert_no_topics_error(mock_exit)

    def test_filter_by_namespace(
        self,
        dp_tailer,
        topic_name,
        topic_two_name,
        mock_get_topics_by_criteria,
        namespace
    ):
        self._init_batch(dp_tailer, ['--namespace=%s' % namespace])
        self._assert_topics(dp_tailer, [topic_name, topic_two_name])
        self._assert_get_topics_called(
            mock_get_topics_by_criteria,
            namespace=namespace
        )

    def test_filter_by_source(
        self,
        dp_tailer,
        topic_name,
        topic_two_name,
        mock_get_topics_by_criteria,
        source
    ):
        self._init_batch(dp_tailer, ['--source=%s' % source])
        self._assert_topics(dp_tailer, [topic_name, topic_two_name])
        self._assert_get_topics_called(
            mock_get_topics_by_criteria,
            source=source
        )

    def test_filter_by_namespace_and_source(
        self,
        dp_tailer,
        topic_name,
        topic_two_name,
        mock_get_topics_by_criteria,
        namespace,
        source
    ):
        self._init_batch(dp_tailer, [
            '--namespace', namespace,
            '--source', source
        ])
        self._assert_topics(dp_tailer, [topic_name, topic_two_name])
        self._assert_get_topics_called(
            mock_get_topics_by_criteria,
            namespace=namespace,
            source=source
        )

    def test_tail_newest_topic_in_namespace_and_source(
        self,
        dp_tailer,
        topic_name,
        topic_two_name,
        mock_get_topics_by_criteria,
        namespace,
        source
    ):
        self._init_batch(dp_tailer, [
            '--namespace', namespace,
            '--source', source,
            '--only-newest'
        ])
        self._assert_topics(dp_tailer, [topic_two_name])
        self._assert_get_topics_called(
            mock_get_topics_by_criteria,
            namespace=namespace,
            source=source
        )

    def test_tailing(self, dp_tailer, producer, message, topic_name, capsys):
        self._init_batch(dp_tailer, ['--topic', topic_name])

        # Only run for one iteration - and publish a message before starting
        # that iteration.
        def run_once_publishing_message(message_count):
            if message_count > 0:
                return False

            producer.publish(message)
            producer.flush()
            return True

        with mock.patch.object(
            Tailer,
            'keep_running',
            side_effect=run_once_publishing_message
        ):
            dp_tailer.run()

        out, _ = capsys.readouterr()
        assert out == "{u'payload_data': {u'good_field': 100}}\n"

    def test_offset(self, dp_tailer, topic_with_good_offset, capsys):
        self._init_batch(
            dp_tailer,
            ['--topic', topic_with_good_offset, '--message-limit', '1']
        )

        dp_tailer.run()

        out, _ = capsys.readouterr()
        assert out == "{u'payload_data': {u'good_field': 100}}\n"

    def test_offset_out_of_range_too_high(
        self,
        dp_tailer,
        topic_with_bad_offset,
        mock_exit
    ):
        self._init_batch(dp_tailer, ['--topic', topic_with_bad_offset])
        self._assert_offset_out_of_range_error(mock_exit)

    def test_offset_out_of_range_too_low(
        self,
        dp_tailer,
        mock_exit,
        topic_with_good_offset,
        topic_name
    ):
        PartitionOffsets = namedtuple(
            'PartitionOffsets',
            ['topic', 'partition', 'highmark', 'lowmark']
        )
        with mock.patch.object(
            yelp_kafka.offsets,
            'get_topics_watermarks',
            return_value={
                topic_name: {0: PartitionOffsets(topic_name, 0, 13, 12)}
            }
        ):
            self._init_batch(dp_tailer, ['--topic', topic_with_good_offset])
        self._assert_offset_out_of_range_error(mock_exit)

    def test_json(self, dp_tailer, topic_with_good_offset, capsys):
        self._init_batch(dp_tailer, [
            '--topic', topic_with_good_offset,
            '--message-limit', '1',
            '--json'
        ])
        dp_tailer.run()

        out, _ = capsys.readouterr()
        assert out == '{"payload_data": {"good_field": 100}}\n'

    def test_all_fields(self, dp_tailer, topic_with_good_offset, capsys):
        self._init_batch(dp_tailer, [
            '--topic', topic_with_good_offset,
            '--message-limit', '1',
            '--all-fields'
        ])

        dp_tailer.run()

        out, _ = capsys.readouterr()
        assert "{u'good_field': 100}" in out
        assert "'kafka_position_info'" in out
        assert "'timestamp': 1500" in out
        assert "'message_type': MessageType.create(1)" in out

    def test_iso_time(self, dp_tailer, topic_with_good_offset, capsys):
        self._init_batch(dp_tailer, [
            '--topic', topic_with_good_offset,
            '--message-limit', '1',
            '--field', 'timestamp',
            '--iso-time'
        ])

        dp_tailer.run()

        out, _ = capsys.readouterr()
        assert "u'timestamp': '1970-01-01T00:25:00'" in out
        assert "u'payload_data': {u'good_field': 100}" in out

    def test_bad_end_timestamp(
        self,
        dp_tailer,
        topic_with_good_offset,
        message,
        capsys
    ):
        self._init_batch(dp_tailer, [
            '--topic', topic_with_good_offset,
            '--end-timestamp', str(message.timestamp)
        ])

        dp_tailer.run()

        out, _ = capsys.readouterr()
        assert "good_field" not in out  # No message should be printed

    def test_good_end_timestamp(
        self,
        dp_tailer,
        topic_with_good_offset,
        message,
        capsys
    ):
        self._init_batch(dp_tailer, [
            '--topic', topic_with_good_offset,
            '--end-timestamp', str(message.timestamp + 1),
            '--message-limit', '1'
        ])

        dp_tailer.run()

        out, _ = capsys.readouterr()
        assert "u'payload_data': {u'good_field': 100}" in out

    def test_good_start_timestamp(
        self,
        dp_tailer,
        producer,
        topic_name,
        message,
        capsys
    ):
        self._get_published_topic_and_offset(message, producer)
        self._init_batch(dp_tailer, [
            '--topic', topic_name,
            '--start-timestamp', str(message.timestamp),
            '--message-limit', '1'
        ])

        dp_tailer.run()

        out, _ = capsys.readouterr()
        assert "u'payload_data': {u'good_field': 100}" in out

    def test_bad_start_timestamp(self, dp_tailer, producer, message, topic_name):
        topic, offset = self._get_published_topic_and_offset(message, producer)
        self._init_batch(dp_tailer, [
            '--topic', topic_name,
            '--start-timestamp', str(message.timestamp + 1)
        ])

        partition = 0
        actual = dp_tailer.topic_to_offsets_map[
            topic_name
        ].partition_offset_map[
            partition
        ]
        assert actual == offset

    def _init_batch(self, dp_tailer, batch_args):
        # Prevent loading the env config
        with mock.patch.object(
            data_pipeline.tools.tailer,
            'load_default_config',
        ) as load_default_config_mock:
            dp_tailer.process_commandline_options(batch_args)
            dp_tailer._call_configure_functions()

        (config_file, env_config_file), _ = load_default_config_mock.call_args
        assert config_file == '/nail/srv/configs/data_pipeline_tools.yaml'
        assert env_config_file is None

    def _assert_no_topics_error(self, mock_exit):
        (exit_code, error_message), _ = mock_exit.call_args
        assert exit_code == 2
        assert 'At least one topic must be specified.' in error_message

    def _assert_offset_out_of_range_error(self, mock_exit):
        (exit_code, error_message), _ = mock_exit.call_args
        assert exit_code == 2
        assert "Offset" in error_message and "is out of range" in error_message

    def _assert_get_topics_called(
        self,
        mock_get_topics_by_criteria,
        namespace=None,
        source=None
    ):
        _, kwargs = mock_get_topics_by_criteria.call_args
        assert kwargs == {'namespace_name': namespace, 'source_name': source}

    def _assert_topics(self, dp_tailer, topics):
        assert dp_tailer.topic_to_offsets_map == {topic: None for topic in topics}<|MERGE_RESOLUTION|>--- conflicted
+++ resolved
@@ -34,19 +34,6 @@
         with mock.patch.object(BatchOptionParser, 'exit') as mock_exit:
             yield mock_exit
 
-<<<<<<< HEAD
-    @pytest.fixture
-    def topics(self, topic_name, source):
-        return [Topic(
-            topic_id='10',
-            name=topic_name,
-            source=source,
-            contains_pii=False,
-            primary_keys=[],
-            created_at=time.time(),
-            updated_at=time.time()
-        )]
-=======
     @pytest.fixture(scope='module')
     def topic_name(self, registered_schema, containers):
         _topic_name = str(registered_schema.topic.name)
@@ -58,7 +45,6 @@
         _topic_name = str(pii_schema.topic.name)
         containers.create_kafka_topic(_topic_name)
         return _topic_name
->>>>>>> 4d192c62
 
     @pytest.fixture
     def topics(self, topic_name, topic_two_name, source):
@@ -74,12 +60,9 @@
             topic_id='11',
             name=topic_two_name,
             source=source,
-<<<<<<< HEAD
             contains_pii=False,
             primary_keys=[],
-=======
             contains_pii=True,
->>>>>>> 4d192c62
             created_at=time.time() + 10000,
             updated_at=time.time() + 10000
         )]
