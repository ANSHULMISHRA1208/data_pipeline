--- conflicted
+++ resolved
@@ -76,7 +76,6 @@
     def ensure_topic_exist(self, containers, topic):
         containers.create_kafka_topic(topic)
 
-<<<<<<< HEAD
     def test_skip_commit_offset_if_offset_unchanged(
             self,
             publish_messages,
@@ -124,16 +123,11 @@
         # other tests work fine
         consumer.commit_message(msgs[3])
 
-    @pytest.fixture
-    def example_prev_payload_data(self, example_schema_obj):
-        return generate_payload_data(example_schema_obj)
-=======
     def test_get_message_none(self, consumer_instance, topic):
         with consumer_instance as consumer:
             _messsage = consumer.get_message(blocking=True, timeout=TIMEOUT)
             assert _messsage is None
             assert consumer.topic_to_consumer_topic_state_map[topic] is None
->>>>>>> 2c03b709
 
     def test_basic_iteration(self, consumer_instance, publish_messages, message):
         with consumer_instance as consumer:
