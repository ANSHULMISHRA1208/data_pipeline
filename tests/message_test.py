--- conflicted
+++ resolved
@@ -499,12 +499,10 @@
             payload_data={'key1': 1, 'key2': 20}
         )
         message = self.message_class(**message_data)
-<<<<<<< HEAD
-
-=======
->>>>>>> e3b3dba3
+
         expected = {'key2': PayloadFieldDiff(old_value=2, current_value=20)}
         assert message.payload_diff == expected
+        assert message.has_changed
 
     def test_no_payload_diff(self, valid_message_data):
         valid_message_data.pop('payload', None)
@@ -515,10 +513,7 @@
             payload_data={'key1': 1, 'key2': 2}
         )
         message = self.message_class(**message_data)
-<<<<<<< HEAD
-        
-=======
->>>>>>> e3b3dba3
+
         assert message.payload_diff == {}
         assert not message.has_changed
 
