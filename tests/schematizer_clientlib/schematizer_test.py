# -*- coding: utf-8 -*-
from __future__ import absolute_import
from __future__ import unicode_literals

import random
import time
from datetime import datetime

import mock
import pytest
import simplejson
from requests import ConnectionError
from swaggerpy import exception as swaggerpy_exc

from data_pipeline.config import get_config
from data_pipeline.schematizer_clientlib.models.data_source_type_enum import \
    DataSourceTypeEnum
from data_pipeline.schematizer_clientlib.models.namespace import Namespace
from data_pipeline.schematizer_clientlib.models.target_schema_type_enum import \
    TargetSchemaTypeEnum
from data_pipeline.schematizer_clientlib.schematizer import SchematizerClient


class SchematizerClientTestBase(object):

    @pytest.fixture
    def schematizer(self, containers):
        return SchematizerClient()

    def attach_spy_on_api(self, resource, api_name):
        original_func = getattr(resource, api_name)

        def attach_spy(*args, **kwargs):
            return original_func(*args, **kwargs)

        return mock.patch.object(resource, api_name, side_effect=attach_spy)

    @pytest.fixture(scope='class')
    def yelp_namespace(self):
        return 'yelp_{0}'.format(random.random())

    @pytest.fixture(scope='class')
    def aux_namespace(self):
        return 'aux_{0}'.format(random.random())

    @pytest.fixture(scope='class')
    def biz_src_name(self):
        return 'biz_{0}'.format(random.random())

    @pytest.fixture(scope='class')
    def biz_src_resp(self, yelp_namespace, biz_src_name):
        return self._register_avro_schema(
            yelp_namespace,
            biz_src_name
        ).topic.source

    @pytest.fixture(scope='class')
    def usr_src_name(self):
        return 'user_{0}'.format(random.random())

    @pytest.fixture(scope='class')
    def cta_src_name(self):
        return 'cta_{0}'.format(random.random())

    @pytest.fixture(scope='class')
    def biz_topic_resp(self, yelp_namespace, biz_src_name):
        return self._register_avro_schema(yelp_namespace, biz_src_name).topic

    @property
    def source_owner_email(self):
        return 'bam+test@yelp.com'

    def _get_client(self):
        """This is a method instead of a property.  Pytest was accessing this
        attribute before setting up fixtures, resulting in this code failing
        since the clientlib hadn't yet been reconfigured to access the
        schematizer container.
        """
        return get_config().schematizer_client

    def _register_avro_schema(self, namespace, source, **overrides):
        schema_json = {
            'type': 'record',
            'name': source,
            'namespace': namespace,
            'doc': 'test',
            'fields': [{'type': 'int', 'doc': 'test', 'name': 'foo'}]
        }
        params = {
            'namespace': namespace,
            'source': source,
            'source_owner_email': self.source_owner_email,
            'schema': simplejson.dumps(schema_json),
            'contains_pii': False
        }
        if overrides:
            params.update(**overrides)
        return self._get_client().schemas.register_schema(body=params).result()

    def _get_schema_by_id(self, schema_id):
        return self._get_client().schemas.get_schema_by_id(
            schema_id=schema_id
        ).result()

    def _assert_schema_values(self, actual, expected_resp):
        attrs = ('schema_id', 'base_schema_id', 'status', 'primary_keys', 'note',
                 'created_at', 'updated_at')
        self._assert_equal_multi_attrs(actual, expected_resp, *attrs)
        assert actual.schema_json == simplejson.loads(expected_resp.schema)
        self._assert_topic_values(actual.topic, expected_resp.topic)

    def _assert_schema_element_values(self, actual, expected_resp):
        assert len(actual) == len(expected_resp)
        attrs = ('note', 'schema_id', 'element_type', 'key', 'id')

        for i in range(0, len(actual)):
            self._assert_equal_multi_attrs(actual[i], expected_resp[i], *attrs)

    def _assert_avro_schemas_equal(self, actual, expected_resp):
        attrs = ('schema_id', 'base_schema_id', 'status', 'primary_keys', 'note',
                 'created_at', 'updated_at')
        self._assert_equal_multi_attrs(actual, expected_resp, *attrs)
        assert actual.schema_json == expected_resp.schema_json
        self._assert_topic_values(actual.topic, expected_resp.topic)

    def _assert_topic_values(self, actual, expected_resp):
        attrs = ('topic_id', 'name', 'contains_pii', 'primary_keys', 'created_at', 'updated_at')
        self._assert_equal_multi_attrs(actual, expected_resp, *attrs)
        self._assert_source_values(actual.source, expected_resp.source)

    def _assert_source_values(self, actual, expected_resp):
        attrs = ('source_id', 'name', 'owner_email')
        self._assert_equal_multi_attrs(actual, expected_resp, *attrs)
        assert actual.namespace.namespace_id == expected_resp.namespace.namespace_id

    def _assert_equal_multi_attrs(self, actual, expected, *attrs):
        for attr in attrs:
            assert getattr(actual, attr) == getattr(expected, attr)


<<<<<<< HEAD
@pytest.mark.usefixtures('containers')
=======
class TestAPIClient(SchematizerClientTestBase):

    @pytest.fixture(autouse=True, scope='class')
    def biz_schema(self, yelp_namespace, biz_src_name, containers):
        return self._register_avro_schema(yelp_namespace, biz_src_name)

    def test_retry_api_call(self, schematizer, biz_schema):
        with mock.patch.object(
            schematizer,
            '_get_api_result',
            side_effect=[ConnectionError, ConnectionError, None]
        ) as api_spy:
            schematizer._call_api(
                api=schematizer._client.schemas.get_schema_by_id,
                params={'schema_id': biz_schema.schema_id}
            )
            assert api_spy.call_count == 3


>>>>>>> b6ac2a3c
class TestGetSchemaById(SchematizerClientTestBase):

    @pytest.fixture(autouse=True, scope='class')
    def biz_schema(self, yelp_namespace, biz_src_name):
        return self._register_avro_schema(yelp_namespace, biz_src_name)

    def test_get_non_cached_schema_by_id(self, schematizer, biz_schema):
        with self.attach_spy_on_api(
            schematizer._client.schemas,
            'get_schema_by_id'
        ) as api_spy:
            actual = schematizer.get_schema_by_id(biz_schema.schema_id)
            self._assert_schema_values(actual, biz_schema)
            assert api_spy.call_count == 1

    def test_get_cached_schema_by_id(self, schematizer, biz_schema):
        schematizer.get_schema_by_id(biz_schema.schema_id)

        with self.attach_spy_on_api(
            schematizer._client.schemas,
            'get_schema_by_id'
        ) as schema_api_spy, self.attach_spy_on_api(
            schematizer._client.topics,
            'get_topic_by_topic_name'
        ) as topic_api_spy, self.attach_spy_on_api(
            schematizer._client.sources,
            'get_source_by_id'
        ) as source_api_spy:
            actual = schematizer.get_schema_by_id(biz_schema.schema_id)
            self._assert_schema_values(actual, biz_schema)
            assert schema_api_spy.call_count == 0
            assert topic_api_spy.call_count == 0
            assert source_api_spy.call_count == 0


@pytest.mark.usefixtures('containers')
class TestGetSchemaElementsBySchemaId(SchematizerClientTestBase):

    @pytest.fixture(autouse=True, scope='class')
    def biz_schema(self, yelp_namespace, biz_src_name):
        return self._register_avro_schema(yelp_namespace, biz_src_name)

    def test_get_schema_elements_by_schema_id(self, schematizer, biz_schema):
        with self.attach_spy_on_api(
            schematizer._client.schemas,
            'get_schema_elements_by_schema_id'
        ) as api_spy:
            actual = schematizer.get_schema_elements_by_schema_id(biz_schema.schema_id)
            for element in actual:
                assert element.schema_id == biz_schema.schema_id
            assert api_spy.call_count == 1


<<<<<<< HEAD
@pytest.mark.usefixtures('containers')
=======
class TestGetSchemasCreatedAfterDate(SchematizerClientTestBase):

    def test_get_schemas_created_after_date(self, schematizer):
        created_after_str = "2015-01-01T19:10:26"
        created_after = datetime.strptime(created_after_str,
                                          '%Y-%m-%dT%H:%M:%S')
        creation_timestamp = long((created_after -
                                   datetime.utcfromtimestamp(0)).total_seconds())
        with self.attach_spy_on_api(
            schematizer._client.schemas,
            'get_schemas_created_after'
        ) as api_spy:
            schemas = schematizer.get_schemas_created_after_date(creation_timestamp)
            for schema in schemas:
                assert schema.created_at >= created_after
            assert api_spy.call_count == 1

    def test_get_schemas_created_after_date_filter(self, schematizer):
        created_after_str = "2015-01-01T19:10:26"
        created_after = datetime.strptime(created_after_str,
                                          '%Y-%m-%dT%H:%M:%S')
        creation_timestamp = long((created_after -
                                   datetime.utcfromtimestamp(0)).total_seconds())

        created_after_str2 = "2016-06-10T19:10:26"
        created_after2 = datetime.strptime(created_after_str2,
                                           '%Y-%m-%dT%H:%M:%S')
        creation_timestamp2 = long((created_after2 -
                                    datetime.utcfromtimestamp(0)).total_seconds())
        with self.attach_spy_on_api(
            schematizer._client.schemas,
            'get_schemas_created_after'
        ) as api_spy:
            schemas = schematizer.get_schemas_created_after_date(creation_timestamp)
            schemas_later = schematizer.get_schemas_created_after_date(creation_timestamp2)
            assert len(schemas) >= len(schemas_later)
            assert api_spy.call_count == 2

    def test_get_schemas_created_after_date_cached(self, schematizer):
        created_after_str = "2015-01-01T19:10:26"
        created_after = datetime.strptime(created_after_str,
                                          '%Y-%m-%dT%H:%M:%S')
        creation_timestamp = long((created_after -
                                   datetime.utcfromtimestamp(0)).total_seconds())
        schemas = schematizer.get_schemas_created_after_date(creation_timestamp)
        # Assert each element was cached properly
        for schema in schemas:
            actual = schematizer.get_schema_by_id(schema.schema_id)
            self._assert_avro_schemas_equal(actual, schema)


>>>>>>> b6ac2a3c
class TestGetSchemasByTopic(SchematizerClientTestBase):

    @pytest.fixture(autouse=True, scope='class')
    def biz_schema(self, yelp_namespace, biz_src_name):
        return self._register_avro_schema(yelp_namespace, biz_src_name)

    def test_get_schemas_by_topic(self, schematizer, biz_schema):
        with self.attach_spy_on_api(
            schematizer._client.topics,
            'list_schemas_by_topic_name'
        ) as api_spy:
            topic_name = biz_schema.topic.name
            actual = schematizer.get_schemas_by_topic(topic_name)
            found_schema = False
            for schema in actual:
                # Find the schema in the list of schemas, and then check it's
                # values against our schema
                if schema.schema_id == biz_schema.schema_id:
                    found_schema = True
                    self._assert_schema_values(schema, biz_schema)
                    break
            assert found_schema
            assert api_spy.call_count == 1


@pytest.mark.usefixtures('containers')
class TestGetNamespaces(SchematizerClientTestBase):

    def test_get_namespaces(self, schematizer, biz_src_resp):
        actual = schematizer.get_namespaces()
        partial = Namespace(
            namespace_id=biz_src_resp.namespace.namespace_id,
            name=biz_src_resp.namespace.name
        )
        assert partial in actual


@pytest.mark.usefixtures('containers')
class TestGetSchemaBySchemaJson(SchematizerClientTestBase):

    @pytest.fixture
    def schema_json(self, yelp_namespace, biz_src_name):
        return {
            'type': 'record',
            'name': biz_src_name,
            'namespace': yelp_namespace,
            'doc': 'test',
            'fields': [{'type': 'int', 'doc': 'test', 'name': 'biz_id'}]
        }

    @pytest.fixture
    def schema_str(self, schema_json):
        return simplejson.dumps(schema_json)


@pytest.mark.usefixtures('containers')
class TestGetTopicByName(SchematizerClientTestBase):

    @pytest.fixture(autouse=True, scope='class')
    def biz_topic(self, yelp_namespace, biz_src_name):
        return self._register_avro_schema(yelp_namespace, biz_src_name).topic

    def test_get_non_cached_topic_by_name(self, schematizer, biz_topic):
        with self.attach_spy_on_api(
            schematizer._client.topics,
            'get_topic_by_topic_name'
        ) as api_spy:
            actual = schematizer.get_topic_by_name(biz_topic.name)
            self._assert_topic_values(actual, biz_topic)
            assert api_spy.call_count == 1

    def test_get_cached_topic_by_name(self, schematizer, biz_topic):
        schematizer.get_topic_by_name(biz_topic.name)

        with self.attach_spy_on_api(
            schematizer._client.topics,
            'get_topic_by_topic_name'
        ) as topic_api_spy, self.attach_spy_on_api(
            schematizer._client.sources,
            'get_source_by_id'
        ) as source_api_spy:
            actual = schematizer.get_topic_by_name(biz_topic.name)
            self._assert_topic_values(actual, biz_topic)
            assert topic_api_spy.call_count == 0
            assert source_api_spy.call_count == 0


@pytest.mark.usefixtures('containers')
class TestGetSourceById(SchematizerClientTestBase):

    @pytest.fixture(autouse=True, scope='class')
    def biz_src(self, yelp_namespace, biz_src_name):
        return self._register_avro_schema(
            yelp_namespace,
            biz_src_name
        ).topic.source

    def test_get_non_cached_source_by_id(self, schematizer, biz_src):
        with self.attach_spy_on_api(
            schematizer._client.sources,
            'get_source_by_id'
        ) as api_spy:
            actual = schematizer.get_source_by_id(biz_src.source_id)
            self._assert_source_values(actual, biz_src)
            assert api_spy.call_count == 1

    def test_get_cached_source_by_id(self, schematizer, biz_src):
        schematizer.get_source_by_id(biz_src.source_id)

        with self.attach_spy_on_api(
            schematizer._client.sources,
            'get_source_by_id'
        ) as source_api_spy:
            actual = schematizer.get_source_by_id(biz_src.source_id)
            self._assert_source_values(actual, biz_src)
            assert source_api_spy.call_count == 0


@pytest.mark.usefixtures('containers')
class TestGetSourcesByNamespace(SchematizerClientTestBase):

    @pytest.fixture(autouse=True, scope='class')
    def biz_src(self, yelp_namespace, biz_src_name):
        return self._register_avro_schema(
            yelp_namespace,
            biz_src_name
        ).topic.source

    @pytest.fixture(autouse=True, scope='class')
    def usr_src(self, yelp_namespace, usr_src_name):
        return self._register_avro_schema(
            yelp_namespace,
            usr_src_name
        ).topic.source

    @pytest.fixture(autouse=True, scope='class')
    def cta_src(self, aux_namespace, cta_src_name):
        return self._register_avro_schema(
            aux_namespace,
            cta_src_name
        ).topic.source

    def test_get_sources_in_yelp_namespace(
        self,
        schematizer,
        yelp_namespace,
        biz_src,
        usr_src
    ):
        actual = schematizer.get_sources_by_namespace(yelp_namespace)

        sorted_expected = sorted([biz_src, usr_src], key=lambda o: o.source_id)
        sorted_actual = sorted(actual, key=lambda o: o.source_id)
        for actual_src, expected_resp in zip(sorted_actual, sorted_expected):
            self._assert_source_values(actual_src, expected_resp)

    def test_get_sources_of_bad_namespace(self, schematizer):
        with pytest.raises(swaggerpy_exc.HTTPError) as e:
            schematizer.get_sources_by_namespace('bad_namespace')
        assert e.value.response.status_code == 404

    def test_sources_should_be_cached(self, schematizer, yelp_namespace):
        sources = schematizer.get_sources_by_namespace(yelp_namespace)
        with self.attach_spy_on_api(
            schematizer._client.sources,
            'get_source_by_id'
        ) as source_api_spy:
            actual = schematizer.get_source_by_id(sources[0].source_id)
            assert actual == sources[0]
            assert source_api_spy.call_count == 0


@pytest.mark.usefixtures('containers')
class TestGetTopicsBySourceId(SchematizerClientTestBase):

    @pytest.fixture(autouse=True, scope='class')
    def biz_topic(self, yelp_namespace, biz_src_name):
        return self._register_avro_schema(yelp_namespace, biz_src_name).topic

    @pytest.fixture(autouse=True, scope='class')
    def pii_biz_topic(self, yelp_namespace, biz_src_name):
        return self._register_avro_schema(
            yelp_namespace,
            biz_src_name,
            contains_pii=True
        ).topic

    def test_get_topics_of_biz_source(self, schematizer, biz_topic, pii_biz_topic):
        actual = schematizer.get_topics_by_source_id(biz_topic.source.source_id)

        sorted_expected = sorted(
            [biz_topic, pii_biz_topic],
            key=lambda o: o.topic_id
        )
        sorted_actual = sorted(actual, key=lambda o: o.topic_id)
        for actual_topic, expected_resp in zip(sorted_actual, sorted_expected):
            self._assert_topic_values(actual_topic, expected_resp)

    def test_get_topics_of_bad_source_id(self, schematizer):
        with pytest.raises(swaggerpy_exc.HTTPError) as e:
            schematizer.get_topics_by_source_id(0)
        assert e.value.response.status_code == 404

    def test_topics_should_be_cached(self, schematizer, biz_topic):
        topics = schematizer.get_topics_by_source_id(biz_topic.source.source_id)
        with self.attach_spy_on_api(
            schematizer._client.topics,
            'get_topic_by_topic_name'
        ) as topic_api_spy, self.attach_spy_on_api(
            schematizer._client.sources,
            'get_source_by_id'
        ) as source_api_spy:
            actual = schematizer.get_topic_by_name(topics[0].name)
            assert actual == topics[0]
            assert topic_api_spy.call_count == 0
            assert source_api_spy.call_count == 0


@pytest.mark.usefixtures('containers')
class TestGetLatestTopicBySourceId(SchematizerClientTestBase):

    @pytest.fixture(autouse=True, scope='class')
    def biz_topic(self, yelp_namespace, biz_src_name):
        return self._register_avro_schema(
            yelp_namespace,
            biz_src_name
        ).topic

    def test_get_latest_topic_of_biz_source(self, schematizer, biz_topic):
        actual = schematizer.get_latest_topic_by_source_id(biz_topic.source.source_id)
        expected = biz_topic
        self._assert_topic_values(actual, expected)

    def test_get_latest_topic_of_bad_source(self, schematizer):
        with pytest.raises(swaggerpy_exc.HTTPError) as e:
            schematizer.get_latest_topic_by_source_id(0)
        assert e.value.response.status_code == 404


@pytest.mark.usefixtures('containers')
class TestGetLatestSchemaByTopicName(SchematizerClientTestBase):

    @pytest.fixture(autouse=True, scope='class')
    def biz_schema(self, yelp_namespace, biz_src_name):
        return self._register_avro_schema(yelp_namespace, biz_src_name)

    @pytest.fixture(autouse=True, scope='class')
    def biz_topic(self, biz_schema):
        return biz_schema.topic

    @pytest.fixture(autouse=True, scope='class')
    def biz_schema_two(self, biz_schema):
        new_schema = simplejson.loads(biz_schema.schema)
        new_schema['fields'].append({'type': 'int', 'doc': 'test', 'name': 'bar', 'default': 0})
        return self._register_avro_schema(
            namespace=biz_schema.topic.source.namespace.name,
            source=biz_schema.topic.source.name,
            schema=simplejson.dumps(new_schema)
        )

    def test_get_latest_schema_of_biz_topic(
        self,
        schematizer,
        biz_topic,
        biz_schema_two
    ):
        actual = schematizer.get_latest_schema_by_topic_name(biz_topic.name)
        self._assert_schema_values(actual, biz_schema_two)

    def test_latest_schema_of_bad_topic(self, schematizer):
        with pytest.raises(swaggerpy_exc.HTTPError) as e:
            schematizer.get_latest_schema_by_topic_name('bad_topic')
        assert e.value.response.status_code == 404

    def test_latest_schema_should_be_cached(self, schematizer, biz_topic):
        latest_schema = schematizer.get_latest_schema_by_topic_name(biz_topic.name)
        with self.attach_spy_on_api(
            schematizer._client.schemas,
            'get_schema_by_id'
        ) as schema_api_spy, self.attach_spy_on_api(
            schematizer._client.topics,
            'get_topic_by_topic_name'
        ) as topic_api_spy, self.attach_spy_on_api(
            schematizer._client.sources,
            'get_source_by_id'
        ) as source_api_spy:
            actual = schematizer.get_schema_by_id(latest_schema.schema_id)
            assert actual == latest_schema
            assert schema_api_spy.call_count == 0
            assert topic_api_spy.call_count == 0
            assert source_api_spy.call_count == 0


@pytest.mark.usefixtures('containers')
class TestRegisterSchema(SchematizerClientTestBase):

    @pytest.fixture
    def schema_json(self, yelp_namespace, biz_src_name):
        return {
            'type': 'record',
            'name': biz_src_name,
            'namespace': yelp_namespace,
            'doc': 'test',
            'fields': [{'type': 'int', 'doc': 'test', 'name': 'biz_id'}]
        }

    @pytest.fixture
    def schema_str(self, schema_json):
        return simplejson.dumps(schema_json)

    def test_register_schema(
        self,
        schematizer,
        yelp_namespace,
        biz_src_name,
        schema_str
    ):
        actual = schematizer.register_schema(
            namespace=yelp_namespace,
            source=biz_src_name,
            schema_str=schema_str,
            source_owner_email=self.source_owner_email,
            contains_pii=False
        )
        expected = self._get_schema_by_id(actual.schema_id)
        self._assert_schema_values(actual, expected)

    def test_register_schema_with_schema_json(
        self,
        schematizer,
        yelp_namespace,
        biz_src_name,
        schema_json
    ):
        actual = schematizer.register_schema_from_schema_json(
            namespace=yelp_namespace,
            source=biz_src_name,
            schema_json=schema_json,
            source_owner_email=self.source_owner_email,
            contains_pii=False
        )
        expected = self._get_schema_by_id(actual.schema_id)
        self._assert_schema_values(actual, expected)

    def test_register_schema_with_base_schema(
        self,
        schematizer,
        yelp_namespace,
        biz_src_name,
        schema_str
    ):
        actual = schematizer.register_schema(
            namespace=yelp_namespace,
            source=biz_src_name,
            schema_str=schema_str,
            source_owner_email=self.source_owner_email,
            contains_pii=False,
            base_schema_id=10
        )
        expected = self._get_schema_by_id(actual.schema_id)
        self._assert_schema_values(actual, expected)

    def test_register_same_schema_twice(
        self,
        schematizer,
        yelp_namespace,
        biz_src_name,
        schema_str
    ):
        schema_one = schematizer.register_schema(
            namespace=yelp_namespace,
            source=biz_src_name,
            schema_str=schema_str,
            source_owner_email=self.source_owner_email,
            contains_pii=False
        )
        schema_two = schematizer.register_schema(
            namespace=yelp_namespace,
            source=biz_src_name,
            schema_str=schema_str,
            source_owner_email=self.source_owner_email,
            contains_pii=False
        )
        assert schema_one == schema_two

    def test_register_same_schema_with_diff_base_schema(
        self,
        schematizer,
        yelp_namespace,
        biz_src_name,
        schema_str
    ):
        schema_one = schematizer.register_schema(
            namespace=yelp_namespace,
            source=biz_src_name,
            schema_str=schema_str,
            source_owner_email=self.source_owner_email,
            contains_pii=False,
            base_schema_id=10
        )
        schema_two = schematizer.register_schema(
            namespace=yelp_namespace,
            source=biz_src_name,
            schema_str=schema_str,
            source_owner_email=self.source_owner_email,
            contains_pii=False,
            base_schema_id=20
        )
        self._assert_two_schemas_have_diff_topics(schema_one, schema_two)
        assert schema_one.topic.source == schema_two.topic.source

    def test_register_same_schema_with_diff_pii(
        self,
        schematizer,
        yelp_namespace,
        biz_src_name,
        schema_str
    ):
        schema_one = schematizer.register_schema(
            namespace=yelp_namespace,
            source=biz_src_name,
            schema_str=schema_str,
            source_owner_email=self.source_owner_email,
            contains_pii=False
        )
        schema_two = schematizer.register_schema(
            namespace=yelp_namespace,
            source=biz_src_name,
            schema_str=schema_str,
            source_owner_email=self.source_owner_email,
            contains_pii=True
        )
        self._assert_two_schemas_have_diff_topics(schema_one, schema_two)
        assert not schema_one.topic.contains_pii
        assert schema_two.topic.contains_pii
        assert schema_one.topic.source == schema_two.topic.source

    def test_register_same_schema_with_diff_source(
        self,
        schematizer,
        yelp_namespace,
        biz_src_name,
        schema_str
    ):
        another_src = 'biz_user'
        schema_one = schematizer.register_schema(
            namespace=yelp_namespace,
            source=biz_src_name,
            schema_str=schema_str,
            source_owner_email=self.source_owner_email,
            contains_pii=False
        )
        schema_two = schematizer.register_schema(
            namespace=yelp_namespace,
            source=another_src,
            schema_str=schema_str,
            source_owner_email=self.source_owner_email,
            contains_pii=False
        )
        self._assert_two_schemas_have_diff_topics(schema_one, schema_two)

        src_one = schema_one.topic.source
        src_two = schema_two.topic.source
        assert src_one.name == biz_src_name
        assert src_two.name == another_src
        assert src_one.source_id != src_two.source_id
        assert src_one.namespace == src_two.namespace

    def _assert_two_schemas_have_diff_topics(self, schema_one, schema_two):
        assert schema_one.schema_id != schema_two.schema_id
        assert schema_one.schema_json == schema_two.schema_json

        assert schema_one.topic.topic_id != schema_two.topic.topic_id
        assert schema_one.topic.name != schema_two.topic.name


@pytest.mark.usefixtures('containers')
class TestRegisterSchemaFromMySQL(SchematizerClientTestBase):

    @property
    def old_create_biz_table_stmt(self):
        return 'create table biz(id int(11) not null);'

    @property
    def alter_biz_table_stmt(self):
        return 'alter table biz add column name varchar(8);'

    @property
    def new_create_biz_table_stmt(self):
        return 'create table biz(id int(11) not null, name varchar(8));'

    @pytest.fixture
    def avro_schema_of_new_biz_table(self, biz_src_name):
        return {
            'type': 'record',
            'name': biz_src_name,
            'namespace': '',
            'doc': 'test',
            'fields': [
                {'name': 'id', 'doc': 'test', 'type': 'int'},
                {'name': 'name', 'doc': 'test',
                 'type': ['null', 'string'], 'maxlen': '8', 'default': None}
            ]
        }

    def test_register_for_new_table(self, schematizer, yelp_namespace, biz_src_name):
        actual = schematizer.register_schema_from_mysql_stmts(
            namespace=yelp_namespace,
            source=biz_src_name,
            source_owner_email=self.source_owner_email,
            contains_pii=False,
            new_create_table_stmt=self.new_create_biz_table_stmt
        )
        expected = self._get_schema_by_id(actual.schema_id)
        self._assert_schema_values(actual, expected)

    def test_register_for_updated_existing_table(
        self,
        schematizer,
        yelp_namespace,
        biz_src_name
    ):
        actual = schematizer.register_schema_from_mysql_stmts(
            namespace=yelp_namespace,
            source=biz_src_name,
            source_owner_email=self.source_owner_email,
            contains_pii=False,
            new_create_table_stmt=self.new_create_biz_table_stmt,
            old_create_table_stmt=self.old_create_biz_table_stmt,
            alter_table_stmt=self.alter_biz_table_stmt
        )
        expected = self._get_schema_by_id(actual.schema_id)
        self._assert_schema_values(actual, expected)

    def test_register_same_schema_with_diff_pii(
        self,
        schematizer,
        yelp_namespace,
        biz_src_name
    ):
        non_pii_schema = schematizer.register_schema_from_mysql_stmts(
            namespace=yelp_namespace,
            source=biz_src_name,
            source_owner_email=self.source_owner_email,
            contains_pii=False,
            new_create_table_stmt=self.new_create_biz_table_stmt
        )
        pii_schema = schematizer.register_schema_from_mysql_stmts(
            namespace=yelp_namespace,
            source=biz_src_name,
            source_owner_email=self.source_owner_email,
            contains_pii=True,
            new_create_table_stmt=self.new_create_biz_table_stmt
        )

        assert non_pii_schema.schema_id != pii_schema.schema_id
        assert non_pii_schema.schema_json == pii_schema.schema_json
        assert non_pii_schema.base_schema_id == pii_schema.base_schema_id

        assert non_pii_schema.topic.topic_id != pii_schema.topic.topic_id
        assert not non_pii_schema.topic.contains_pii
        assert pii_schema.topic.contains_pii

        assert non_pii_schema.topic.source == non_pii_schema.topic.source

    def test_register_schema_with_primary_keys(
        self,
        schematizer,
        yelp_namespace,
        biz_src_name
    ):
        schema_sql = ('create table biz(id int(11) not null, name varchar(8), '
                      'primary key (id));')
        actual = schematizer.register_schema_from_mysql_stmts(
            namespace=yelp_namespace,
            source=biz_src_name,
            source_owner_email=self.source_owner_email,
            contains_pii=False,
            new_create_table_stmt=schema_sql
        )
        expected = self._get_schema_by_id(actual.schema_id)
        self._assert_schema_values(actual, expected)


@pytest.mark.usefixtures('containers')
class TestGetTopicsByCriteria(SchematizerClientTestBase):

    @pytest.fixture(autouse=True, scope='class')
    def yelp_biz_topic(self, yelp_namespace, biz_src_name):
        return self._register_avro_schema(yelp_namespace, biz_src_name).topic

    @pytest.fixture(autouse=True, scope='class')
    def yelp_usr_topic(self, yelp_namespace, usr_src_name):
        return self._register_avro_schema(yelp_namespace, usr_src_name).topic

    @pytest.fixture(autouse=True, scope='class')
    def aux_biz_topic(self, aux_namespace, biz_src_name):
        return self._register_avro_schema(aux_namespace, biz_src_name).topic

    @pytest.fixture
    def yelp_topics(self, yelp_biz_topic, yelp_usr_topic):
        return [yelp_biz_topic, yelp_usr_topic]

    @pytest.fixture
    def biz_src_topics(self, yelp_biz_topic, aux_biz_topic):
        return [yelp_biz_topic, aux_biz_topic]

    def test_get_topics_of_yelp_namespace(
        self,
        schematizer,
        yelp_namespace,
        yelp_topics,
    ):
        actual = schematizer.get_topics_by_criteria(
            namespace_name=yelp_namespace
        )
        self._assert_topics_values(actual, expected_topics=yelp_topics)

    def test_get_topics_of_biz_source(
        self,
        schematizer,
        biz_src_name,
        biz_src_topics,
    ):
        actual = schematizer.get_topics_by_criteria(
            source_name=biz_src_name
        )
        self._assert_topics_values(actual, expected_topics=biz_src_topics)

    def _assert_topics_values(self, actual, expected_topics):
        sorted_expected = sorted(expected_topics, key=lambda o: o.topic_id)
        sorted_actual = sorted(actual, key=lambda o: o.topic_id)
        for actual_topic, expected_resp in zip(sorted_actual, sorted_expected):
            self._assert_topic_values(actual_topic, expected_resp)

    def test_get_topics_of_bad_namesapce_name(self, schematizer):
        actual = schematizer.get_topics_by_criteria(namespace_name='foo')
        assert actual == []

    def test_get_topics_of_bad_source_name(self, schematizer):
        actual = schematizer.get_topics_by_criteria(source_name='foo')
        assert actual == []

    def test_get_topics_with_future_created_after_timestamp(self, schematizer):
        actual = schematizer.get_topics_by_criteria(
            created_after=int(time.time() + 60)
        )
        assert actual == []

    def test_topics_should_be_cached(self, schematizer, yelp_namespace):
        topics = schematizer.get_topics_by_criteria(
            namespace_name=yelp_namespace
        )
        with self.attach_spy_on_api(
            schematizer._client.topics,
            'get_topic_by_topic_name'
        ) as topic_api_spy, self.attach_spy_on_api(
            schematizer._client.sources,
            'get_source_by_id'
        ) as source_api_spy:
            actual = schematizer.get_topic_by_name(topics[0].name)
            assert actual == topics[0]
            assert topic_api_spy.call_count == 0
            assert source_api_spy.call_count == 0

    def test_topic_page_size(
        self,
        schematizer,
        yelp_namespace,
        yelp_topics
    ):
        with self.attach_spy_on_api(
            schematizer._client.topics,
            'get_topics_by_criteria'
        ) as topic_api_spy:
            actual = schematizer.get_topics_by_criteria(
                namespace_name=yelp_namespace,
                page_size=1
            )
            self._assert_topics_values(actual, expected_topics=yelp_topics)
            # Since we have a page size of 1, we should need to fetch len(yelp_topics) + 1 pages
            # before we get a page with #items less than our page_size (0 items)
            # Thus, we should call the api len(yelp_topic) + 1 times
            assert topic_api_spy.call_count == len(yelp_topics) + 1

    def test_topic_min_id(
        self,
        schematizer,
        yelp_namespace,
        yelp_topics
    ):
        sorted_yelp_topics = sorted(yelp_topics, key=lambda topic: topic.topic_id)
        actual = schematizer.get_topics_by_criteria(
            namespace_name=yelp_namespace,
            min_id=sorted_yelp_topics[0].topic_id + 1
        )
        assert len(actual) == len(sorted_yelp_topics) - 1
        self._assert_topics_values(actual, expected_topics=sorted_yelp_topics[1:])


@pytest.mark.usefixtures('containers')
class TestIsAvroSchemaCompatible(SchematizerClientTestBase):

    @pytest.fixture(scope='class')
    def schema_json(self, yelp_namespace, biz_src_name):
        return {
            'type': 'record',
            'name': biz_src_name,
            'namespace': yelp_namespace,
            'doc': 'test',
            'fields': [
                {'type': 'int', 'doc': 'test', 'name': 'biz_id'}
            ]
        }

    @pytest.fixture
    def schema_json_incompatible(self, yelp_namespace, biz_src_name):
        return {
            'type': 'record',
            'name': biz_src_name,
            'namespace': yelp_namespace,
            'doc': 'test',
            'fields': [
                {'type': 'int', 'doc': 'test', 'name': 'biz_id'},
                {'type': 'int', 'doc': 'test', 'name': 'new_field'}
            ]
        }

    @pytest.fixture(scope='class')
    def schema_str(self, schema_json):
        return simplejson.dumps(schema_json)

    @pytest.fixture
    def schema_str_incompatible(self, schema_json_incompatible):
        return simplejson.dumps(schema_json_incompatible)

    @pytest.fixture(autouse=True, scope='class')
    def biz_schema(self, yelp_namespace, biz_src_name, schema_str):
        return self._register_avro_schema(
            yelp_namespace,
            biz_src_name,
            schema=schema_str
        )

    def test_is_avro_schema_compatible(
        self,
        schematizer,
        yelp_namespace,
        biz_src_name,
        schema_str,
        schema_str_incompatible
    ):
        assert schematizer.is_avro_schema_compatible(
            avro_schema_str=schema_str,
            namespace_name=yelp_namespace,
            source_name=biz_src_name
        )
        assert not schematizer.is_avro_schema_compatible(
            avro_schema_str=schema_str_incompatible,
            namespace_name=yelp_namespace,
            source_name=biz_src_name
        )


@pytest.mark.usefixtures('containers')
class TestFilterTopicsByPkeys(SchematizerClientTestBase):

    @pytest.fixture(autouse=True, scope='class')
    def pk_topic_resp(self, yelp_namespace, usr_src_name):
        pk_schema_json = {
            'type': 'record',
            'name': usr_src_name,
            'namespace': yelp_namespace,
            'doc': 'test',
            'fields': [
                {'type': 'int', 'doc': 'test', 'name': 'id', 'pkey': 1},
                {'type': 'int', 'doc': 'test', 'name': 'data'}
            ],
            'pkey': ['id']
        }
        return self._register_avro_schema(
            yelp_namespace,
            usr_src_name,
            schema=simplejson.dumps(pk_schema_json)
        ).topic

    def test_filter_topics_by_pkeys(
        self,
        schematizer,
        biz_topic_resp,
        pk_topic_resp
    ):
        topics = [
            biz_topic_resp.name,
            pk_topic_resp.name
        ]
        assert schematizer.filter_topics_by_pkeys(topics) == [pk_topic_resp.name]


@pytest.mark.usefixtures('containers')
class RegistrationTestBase(SchematizerClientTestBase):

    @pytest.fixture(scope="class")
    def dw_data_target_resp(self):
        return self._create_data_target()

    def _create_data_target(self):
        post_body = {
            'target_type': 'redshift_{}'.format(random.random()),
            'destination': 'dwv1.yelpcorp.com.{}'.format(random.random())
        }
        return self._get_client().data_targets.create_data_target(
            body=post_body
        ).result()

    @pytest.fixture(scope="class")
    def dw_con_group_resp(self, dw_data_target_resp):
        return self._create_consumer_group(dw_data_target_resp.data_target_id)

    def _create_consumer_group(self, data_target_id):
        return self._get_client().data_targets.create_consumer_group(
            data_target_id=data_target_id,
            body={'group_name': 'dw_{}'.format(random.random())}
        ).result()

    @pytest.fixture(scope="class")
    def dw_con_group_data_src_resp(self, dw_con_group_resp, biz_src_resp):
        return self._create_consumer_group_data_src(
            consumer_group_id=dw_con_group_resp.consumer_group_id,
            data_src_type='Source',
            data_src_id=biz_src_resp.source_id
        )

    def _create_consumer_group_data_src(
        self,
        consumer_group_id,
        data_src_type,
        data_src_id
    ):
        return self._get_client().consumer_groups.create_consumer_group_data_source(
            consumer_group_id=consumer_group_id,
            body={
                'data_source_type': data_src_type,
                'data_source_id': data_src_id
            }
        ).result()

    def _assert_data_target_values(self, actual, expected_resp):
        attrs = ('data_target_id', 'target_type', 'destination')
        self._assert_equal_multi_attrs(actual, expected_resp, *attrs)

    def _assert_consumer_group_values(self, actual, expected_resp):
        attrs = ('consumer_group_id', 'group_name')
        self._assert_equal_multi_attrs(actual, expected_resp, *attrs)
        self._assert_data_target_values(
            actual.data_target,
            expected_resp.data_target
        )


@pytest.mark.usefixtures('containers')
class TestCreateDataTarget(RegistrationTestBase):

    @property
    def random_target_type(self):
        return 'random_type'

    @property
    def random_destination(self):
        return 'random.destination'

    def test_create_data_target(self, schematizer):
        actual = schematizer.create_data_target(
            target_type=self.random_target_type,
            destination=self.random_destination
        )
        expected_resp = self._get_data_target_resp(actual.data_target_id)
        self._assert_data_target_values(actual, expected_resp)
        assert actual.target_type == self.random_target_type
        assert actual.destination == self.random_destination

    def test_invalid_empty_target_type(self, schematizer):
        with pytest.raises(swaggerpy_exc.HTTPError) as e:
            schematizer.create_data_target(
                target_type='',
                destination=self.random_destination
            )
        assert e.value.response.status_code == 400

    def test_invalid_empty_destination(self, schematizer):
        with pytest.raises(swaggerpy_exc.HTTPError) as e:
            schematizer.create_data_target(
                target_type=self.random_target_type,
                destination=''
            )
        assert e.value.response.status_code == 400

    def _get_data_target_resp(self, data_target_id):
        return self._get_client().data_targets.get_data_target_by_id(
            data_target_id=data_target_id
        ).result()


@pytest.mark.usefixtures('containers')
class TestGetDataTargetById(RegistrationTestBase):

    def test_get_non_cached_data_target(self, schematizer, dw_data_target_resp):
        with self.attach_spy_on_api(
            schematizer._client.data_targets,
            'get_data_target_by_id'
        ) as api_spy:
            actual = schematizer.get_data_target_by_id(
                dw_data_target_resp.data_target_id
            )
            self._assert_data_target_values(actual, dw_data_target_resp)
            assert api_spy.call_count == 1

    def test_get_cached_data_target(self, schematizer, dw_data_target_resp):
        schematizer.get_data_target_by_id(dw_data_target_resp.data_target_id)

        with self.attach_spy_on_api(
            schematizer._client.data_targets,
            'get_data_target_by_id'
        ) as data_target_api_spy:
            actual = schematizer.get_data_target_by_id(
                dw_data_target_resp.data_target_id
            )
            self._assert_data_target_values(actual, dw_data_target_resp)
            assert data_target_api_spy.call_count == 0

    def test_non_existing_data_target_id(self, schematizer):
        with pytest.raises(swaggerpy_exc.HTTPError) as e:
            schematizer.get_data_target_by_id(data_target_id=0)
        assert e.value.response.status_code == 404


@pytest.mark.usefixtures('containers')
class TestCreateConsumerGroup(RegistrationTestBase):

    @pytest.fixture
    def random_group_name(self):
        return 'group_{}'.format(random.random())

    def test_create_consumer_group(
        self,
        schematizer,
        dw_data_target_resp,
        random_group_name
    ):
        actual = schematizer.create_consumer_group(
            group_name=random_group_name,
            data_target_id=dw_data_target_resp.data_target_id
        )
        expected_resp = self._get_consumer_group_resp(
            actual.consumer_group_id
        )
        self._assert_consumer_group_values(actual, expected_resp)
        assert actual.group_name == random_group_name

    def test_invalid_empty_group_name(self, schematizer, dw_data_target_resp):
        with pytest.raises(swaggerpy_exc.HTTPError) as e:
            schematizer.create_consumer_group(
                group_name='',
                data_target_id=dw_data_target_resp.data_target_id
            )
        assert e.value.response.status_code == 400

    def test_duplicate_group_name(
        self,
        schematizer,
        dw_data_target_resp,
        random_group_name
    ):
        schematizer.create_consumer_group(
            group_name=random_group_name,
            data_target_id=dw_data_target_resp.data_target_id
        )
        with pytest.raises(swaggerpy_exc.HTTPError) as e:
            schematizer.create_consumer_group(
                group_name=random_group_name,
                data_target_id=dw_data_target_resp.data_target_id
            )
        assert e.value.response.status_code == 400

    def test_non_existing_data_target(self, schematizer, random_group_name):
        with pytest.raises(swaggerpy_exc.HTTPError) as e:
            schematizer.create_consumer_group(
                group_name=random_group_name,
                data_target_id=0
            )
        assert e.value.response.status_code == 404

    def _get_consumer_group_resp(self, consumer_group_id):
        return self._get_client().consumer_groups.get_consumer_group_by_id(
            consumer_group_id=consumer_group_id
        ).result()


@pytest.mark.usefixtures('containers')
class TestGetConsumerGroupById(RegistrationTestBase):

    def test_get_non_cached_consumer_group(self, schematizer, dw_con_group_resp):
        with self.attach_spy_on_api(
            schematizer._client.consumer_groups,
            'get_consumer_group_by_id'
        ) as api_spy:
            actual = schematizer.get_consumer_group_by_id(
                dw_con_group_resp.consumer_group_id
            )
            self._assert_consumer_group_values(actual, dw_con_group_resp)
            assert api_spy.call_count == 1

    def test_get_cached_consumer_group(self, schematizer, dw_con_group_resp):
        schematizer.get_consumer_group_by_id(
            dw_con_group_resp.consumer_group_id
        )

        with self.attach_spy_on_api(
            schematizer._client.consumer_groups,
            'get_consumer_group_by_id'
        ) as consumer_group_api_spy:
            actual = schematizer.get_consumer_group_by_id(
                dw_con_group_resp.consumer_group_id
            )
            self._assert_consumer_group_values(actual, dw_con_group_resp)
            assert consumer_group_api_spy.call_count == 0

    def test_non_existing_consumer_group_id(self, schematizer):
        with pytest.raises(swaggerpy_exc.HTTPError) as e:
            schematizer.get_consumer_group_by_id(consumer_group_id=0)
        assert e.value.response.status_code == 404


@pytest.mark.usefixtures('containers')
class TestCreateConsumerGroupDataSource(RegistrationTestBase):

    def test_create_consumer_group_data_source(
        self,
        schematizer,
        dw_con_group_resp,
        biz_src_resp
    ):
        actual = schematizer.create_consumer_group_data_source(
            consumer_group_id=dw_con_group_resp.consumer_group_id,
            data_source_type=DataSourceTypeEnum.Source,
            data_source_id=biz_src_resp.source_id
        )
        assert actual.consumer_group_id == dw_con_group_resp.consumer_group_id
        assert actual.data_source_type == DataSourceTypeEnum.Source
        assert actual.data_source_id == biz_src_resp.source_id

    def test_non_existing_consumer_group(self, schematizer, biz_src_resp):
        with pytest.raises(swaggerpy_exc.HTTPError) as e:
            schematizer.create_consumer_group_data_source(
                consumer_group_id=0,
                data_source_type=DataSourceTypeEnum.Source,
                data_source_id=biz_src_resp.source_id
            )
        assert e.value.response.status_code == 404

    def test_non_existing_data_source(self, schematizer, dw_con_group_resp):
        with pytest.raises(swaggerpy_exc.HTTPError) as e:
            schematizer.create_consumer_group_data_source(
                consumer_group_id=dw_con_group_resp.consumer_group_id,
                data_source_type=DataSourceTypeEnum.Source,
                data_source_id=0
            )
        assert e.value.response.status_code == 404


@pytest.mark.usefixtures('containers')
class TestGetTopicsByDataTargetId(RegistrationTestBase):

    def test_data_target_with_topics(
        self,
        schematizer,
        dw_data_target_resp,
        dw_con_group_data_src_resp,
        biz_src_resp,
        biz_topic_resp
    ):
        actual = schematizer.get_topics_by_data_target_id(
            dw_data_target_resp.data_target_id
        )
        for actual_topic, expected_resp in zip(actual, [biz_topic_resp]):
            self._assert_topic_values(actual_topic, expected_resp)

    def test_data_target_with_no_topic(self, schematizer):
        # no data source associated to the consumer group
        random_data_target = self._create_data_target()
        self._create_consumer_group(random_data_target.data_target_id)

        actual = schematizer.get_topics_by_data_target_id(
            random_data_target.data_target_id
        )
        assert actual == []

    def test_non_existing_data_target(self, schematizer):
        with pytest.raises(swaggerpy_exc.HTTPError) as e:
            schematizer.get_topics_by_data_target_id(data_target_id=0)
        assert e.value.response.status_code == 404


@pytest.mark.usefixtures('containers')
class TestGetSchemaMigration(SchematizerClientTestBase):

    @pytest.fixture
    def new_schema(self):
        return {
            'type': 'record',
            'name': 'schema_a',
            'doc': 'test',
            'namespace': 'test_namespace',
            'fields': [{'type': 'int', 'doc': 'test', 'name': 'test_id'}]
        }

    @pytest.fixture(params=[True, False])
    def old_schema(self, request, new_schema):
        return new_schema if request.param else None

    def test_normal_schema_migration(
        self,
        schematizer,
        new_schema,
        old_schema
    ):
        with self.attach_spy_on_api(
            schematizer._client.schema_migrations,
            'get_schema_migration'
        ) as api_spy:
            actual = schematizer.get_schema_migration(
                new_schema=new_schema,
                target_schema_type=TargetSchemaTypeEnum.redshift,
                old_schema=old_schema
            )
            assert isinstance(actual, list)
            assert len(actual) > 0
            assert api_spy.call_count == 1

    def test_invalid_schema(
        self,
        schematizer,
        new_schema
    ):
        with pytest.raises(swaggerpy_exc.HTTPError) as e:
            schematizer._call_api(
                api=schematizer._client.schema_migrations.get_schema_migration,
                request_body={
                    'new_schema': '{}}',
                    'target_schema_type': TargetSchemaTypeEnum.redshift.name,
                }
            )
        assert e.value.response.status_code == 422

    def test_unsupported_schema_migration(
        self,
        schematizer,
        new_schema
    ):
        with pytest.raises(swaggerpy_exc.HTTPError) as e:
            schematizer.get_schema_migration(
                new_schema=new_schema,
                target_schema_type=TargetSchemaTypeEnum.unsupported
            )
        assert e.value.response.status_code == 501<|MERGE_RESOLUTION|>--- conflicted
+++ resolved
@@ -138,13 +138,11 @@
             assert getattr(actual, attr) == getattr(expected, attr)
 
 
-<<<<<<< HEAD
-@pytest.mark.usefixtures('containers')
-=======
+@pytest.mark.usefixtures('containers')
 class TestAPIClient(SchematizerClientTestBase):
 
     @pytest.fixture(autouse=True, scope='class')
-    def biz_schema(self, yelp_namespace, biz_src_name, containers):
+    def biz_schema(self, yelp_namespace, biz_src_name):
         return self._register_avro_schema(yelp_namespace, biz_src_name)
 
     def test_retry_api_call(self, schematizer, biz_schema):
@@ -160,7 +158,6 @@
             assert api_spy.call_count == 3
 
 
->>>>>>> b6ac2a3c
 class TestGetSchemaById(SchematizerClientTestBase):
 
     @pytest.fixture(autouse=True, scope='class')
@@ -214,9 +211,7 @@
             assert api_spy.call_count == 1
 
 
-<<<<<<< HEAD
-@pytest.mark.usefixtures('containers')
-=======
+@pytest.mark.usefixtures('containers')
 class TestGetSchemasCreatedAfterDate(SchematizerClientTestBase):
 
     def test_get_schemas_created_after_date(self, schematizer):
@@ -268,7 +263,6 @@
             self._assert_avro_schemas_equal(actual, schema)
 
 
->>>>>>> b6ac2a3c
 class TestGetSchemasByTopic(SchematizerClientTestBase):
 
     @pytest.fixture(autouse=True, scope='class')
