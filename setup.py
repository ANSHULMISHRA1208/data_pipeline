# -*- coding: utf-8 -*-
from __future__ import absolute_import
from __future__ import unicode_literals

from setuptools import setup

import data_pipeline

readme = open('README.rst').read()
doclink = """
Documentation
-------------

The full documentation is at http://servicedocs.yelpcorp.com/docs/data_pipeline/"""
history = open('HISTORY.rst').read().replace('.. :changelog:', '')

setup(
    # py2 + setuptools asserts isinstance(name, str) so this needs str()
    name=str('data_pipeline'),
    version=data_pipeline.__version__,
    description="Provides an interface to consume and publish to data pipeline topics.",
    long_description=readme + '\n\n' + doclink + '\n\n' + history,
    author=data_pipeline.__author__,
    author_email=data_pipeline.__email__,
    url='http://servicedocs.yelpcorp.com/docs/data_pipeline/',
    packages=[
        str('data_pipeline'),
    ],
    package_dir={'data_pipeline': 'data_pipeline'},
    include_package_data=True,
    install_requires=[
        'avro>=1.7.7',
        'cached-property>=0.1.2',
        'cffi',
        'enum34>=1.0.4',
        'kafka-python',
<<<<<<< HEAD
=======
        'PyStaticConfiguration',
        'yelp_kafka',
        'yelp_servlib',
>>>>>>> 006dec52
        'simplejson',
        'swaggerpy',
        'yelp_clog==1.1',
        'yelp_batch',
        'yelp_kafka',
    ],
    zip_safe=False,
    keywords='data_pipeline',
    package_data={
        str('data_pipeline'): [
            'schemas/*.avsc'
        ]
    },
    classifiers=[
        'Development Status :: 2 - Pre-Alpha',
        'Intended Audience :: Developers',
        'Natural Language :: English',
        'Programming Language :: Python :: 2',
        'Programming Language :: Python :: 2.7',
        'Programming Language :: Python :: 3',
        'Programming Language :: Python :: 3.3',
        'Programming Language :: Python :: 3.4',
        'Programming Language :: Python :: Implementation :: PyPy',
    ],
)<|MERGE_RESOLUTION|>--- conflicted
+++ resolved
@@ -34,17 +34,13 @@
         'cffi',
         'enum34>=1.0.4',
         'kafka-python',
-<<<<<<< HEAD
-=======
         'PyStaticConfiguration',
-        'yelp_kafka',
-        'yelp_servlib',
->>>>>>> 006dec52
         'simplejson',
         'swaggerpy',
         'yelp_clog==1.1',
         'yelp_batch',
         'yelp_kafka',
+        'yelp_servlib',
     ],
     zip_safe=False,
     keywords='data_pipeline',
