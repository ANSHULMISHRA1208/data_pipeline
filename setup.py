--- conflicted
+++ resolved
@@ -31,13 +31,8 @@
         'cached-property>=0.1.5',
         'cffi>=1.1.2',
         'enum34>=1.0.4',
-<<<<<<< HEAD
         'kafka-python==0.9.5.post3',
-        'psutil==2.1.1',
-=======
-        'kafka-python==0.9.5.post2',
         'psutil==4.2.0',
->>>>>>> ea39eedb
         'pycrypto>=2.6.1',
         'PyStaticConfiguration>=0.9.0',
         'simplejson>=2.1.2',
