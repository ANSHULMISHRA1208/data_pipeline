--- conflicted
+++ resolved
@@ -42,12 +42,8 @@
         'swaggerpy>=0.7.6',
         'swagger_zipkin>=0.1.0',
         'yelp-avro>=0.1.9',
-<<<<<<< HEAD
-        'yelp-kafka>=4.17.1,<5.0.0',
-=======
         'yelp-kafka>=5.0.0',
         'yelp-lib>=10.0.5',
->>>>>>> 6ead2322
         'yelp-servlib>=4.3.0',
         'cryptography<=1.3.4',
         'pyopenssl==16.0.0',
